--- conflicted
+++ resolved
@@ -21,25 +21,10 @@
 #endif
 
 /******************************************************************************/
-<<<<<<< HEAD
-void plasma_pzgelqf(
-    PLASMA_desc A, PLASMA_desc T,
-    PLASMA_sequence *sequence, PLASMA_request *request);
-
-void plasma_pzgemm(
-    PLASMA_enum transA, PLASMA_enum transB,
-    PLASMA_Complex64_t alpha, PLASMA_desc A,
-                              PLASMA_desc B,
-    PLASMA_Complex64_t beta,  PLASMA_desc C,
-    PLASMA_sequence *sequence, PLASMA_request *request);
-
-void plasma_pzgeqrf(PLASMA_desc A, PLASMA_desc T,
+void plasma_pzgelqf(PLASMA_desc A, PLASMA_desc T,
                     PLASMA_sequence *sequence, PLASMA_request *request);
 
-void plasma_pzsymm(PLASMA_enum side, PLASMA_enum uplo,
-=======
 void plasma_pzgemm(PLASMA_enum transA, PLASMA_enum transB,
->>>>>>> 48901276
                    PLASMA_Complex64_t alpha, PLASMA_desc A,
                                              PLASMA_desc B,
                    PLASMA_Complex64_t beta,  PLASMA_desc C,
