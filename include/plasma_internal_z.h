/**
 *
 * @file plasma_internal_z.h
 *
 *  PLASMA is a software package provided by:
 *  University of Tennessee, US,
 *  University of Manchester, UK.
 *
<<<<<<< HEAD
 * @version 3.0.0
 * @author  Jakub Kurzak
 * @author  Mawussi Zounon
 * @author  Pedro V. Lara
 * @author  Maksims Abalenkovs
 * @author  Samuel D. Relton
 * @date    2016-06-22
=======
>>>>>>> 434ddcc8
 * @precisions normal z -> s d c
 *
 **/
#ifndef ICL_PLASMA_INTERNAL_Z_H
#define ICL_PLASMA_INTERNAL_Z_H

#include "plasma_async.h"
#include "plasma_descriptor.h"
#include "plasma_types.h"
#include "plasma_workspace.h"

#ifdef __cplusplus
extern "C" {
#endif

/******************************************************************************/
void plasma_pzgelqf(PLASMA_desc A, PLASMA_desc T,
                    PLASMA_sequence *sequence, PLASMA_request *request);

void plasma_pzgemm(PLASMA_enum transA, PLASMA_enum transB,
                   PLASMA_Complex64_t alpha, PLASMA_desc A,
                                             PLASMA_desc B,
                   PLASMA_Complex64_t beta,  PLASMA_desc C,
                   PLASMA_sequence *sequence, PLASMA_request *request);

void plasma_pzgeqrf(PLASMA_desc A, PLASMA_desc T,
                    PLASMA_workspace *work,
                    PLASMA_sequence *sequence, PLASMA_request *request);

void plasma_pzhemm(PLASMA_enum side, PLASMA_enum uplo,
                   PLASMA_Complex64_t alpha, PLASMA_desc A,
                                             PLASMA_desc B,
                   PLASMA_Complex64_t beta,  PLASMA_desc C,
                   PLASMA_sequence *sequence, PLASMA_request *request);

void plasma_pzsyrk(PLASMA_enum uplo, PLASMA_enum trans,
                   PLASMA_Complex64_t alpha, PLASMA_desc A,
                   PLASMA_Complex64_t beta,  PLASMA_desc C,
                   PLASMA_sequence *sequence, PLASMA_request *request);

void plasma_pzsyr2k(PLASMA_enum uplo, PLASMA_enum trans,
                    PLASMA_Complex64_t alpha, PLASMA_desc A,
<<<<<<< HEAD
                                              PLASMA_desc B,
                    PLASMA_Complex64_t beta,  PLASMA_desc C,
=======
                    PLASMA_desc B, double beta,  PLASMA_desc C,
>>>>>>> 434ddcc8
                    PLASMA_sequence *sequence, PLASMA_request *request);

void plasma_pzherk(PLASMA_enum uplo, PLASMA_enum trans,
                   double alpha, PLASMA_desc A,
                   double beta,  PLASMA_desc C,
                   PLASMA_sequence *sequence, PLASMA_request *request);

<<<<<<< HEAD
void plasma_pzher2k(PLASMA_enum uplo, PLASMA_enum trans,
                    PLASMA_Complex64_t alpha, PLASMA_desc A,
                                              PLASMA_desc B,
                    double beta,              PLASMA_desc C,
                    PLASMA_sequence *sequence, PLASMA_request *request);

void plasma_pzooccrb2cm(PLASMA_desc A,
                        PLASMA_Complex64_t *Af77, int lda,
=======
void plasma_pzlaset(PLASMA_enum uplo,
                    PLASMA_Complex64_t alpha, PLASMA_Complex64_t beta,
                    PLASMA_desc A,
                    PLASMA_sequence *sequence, PLASMA_request *request);

void plasma_pzooccrb2cm(PLASMA_desc A, PLASMA_Complex64_t *Af77, int lda,
>>>>>>> 434ddcc8
                        PLASMA_sequence *sequence, PLASMA_request *request);

void plasma_pzoocm2ccrb(PLASMA_Complex64_t *Af77, int lda, PLASMA_desc A,
                        PLASMA_sequence *sequence, PLASMA_request *request);

void plasma_pzpotrf(PLASMA_enum uplo, PLASMA_desc A,
                    PLASMA_sequence *sequence, PLASMA_request *request);

void plasma_pzsymm(PLASMA_enum side, PLASMA_enum uplo,
                   PLASMA_Complex64_t alpha, PLASMA_desc A,
                                             PLASMA_desc B,
                   PLASMA_Complex64_t beta,  PLASMA_desc C,
                   PLASMA_sequence *sequence, PLASMA_request *request);

<<<<<<< HEAD
=======
void plasma_pzsyr2k(PLASMA_enum uplo, PLASMA_enum trans,
                    PLASMA_Complex64_t alpha, PLASMA_desc A,
                    PLASMA_desc B, PLASMA_Complex64_t beta,  PLASMA_desc C,
                    PLASMA_sequence *sequence, PLASMA_request *request);

void plasma_pzsyrk(PLASMA_enum uplo, PLASMA_enum trans,
                   PLASMA_Complex64_t alpha, PLASMA_desc A,
                   PLASMA_Complex64_t beta,  PLASMA_desc C,
                   PLASMA_sequence *sequence, PLASMA_request *request);

>>>>>>> 434ddcc8
void plasma_pztrsm(PLASMA_enum side, PLASMA_enum uplo,
                   PLASMA_enum trans, PLASMA_enum diag,
                   PLASMA_Complex64_t alpha, PLASMA_desc A,
                                             PLASMA_desc B,
                   PLASMA_sequence *sequence, PLASMA_request *request);

<<<<<<< HEAD
void plasma_pztrmm(PLASMA_enum side, PLASMA_enum uplo,
                   PLASMA_enum trans, PLASMA_enum diag,
                   PLASMA_Complex64_t alpha, PLASMA_desc A, PLASMA_desc B,
                   PLASMA_sequence *sequence, PLASMA_request *request);

void plasma_pzooccrb2cm(
    PLASMA_desc A,
    PLASMA_Complex64_t *Af77, int lda,
    PLASMA_sequence *sequence, PLASMA_request *request);

void plasma_pzoocm2ccrb(
    PLASMA_Complex64_t *Af77, int lda,
    PLASMA_desc A,
    PLASMA_sequence *sequence, PLASMA_request *request);
=======
void plasma_pzunglq(PLASMA_desc A, PLASMA_desc Q, PLASMA_desc T,
                    PLASMA_sequence *sequence, PLASMA_request *request);

void plasma_pzungqr(PLASMA_desc A, PLASMA_desc Q, PLASMA_desc T,
                    PLASMA_sequence *sequence, PLASMA_request *request);

void plasma_pzunmlq(PLASMA_enum side, PLASMA_enum trans,
                    PLASMA_desc A, PLASMA_desc B, PLASMA_desc T,
                    PLASMA_sequence *sequence, PLASMA_request *request);

void plasma_pzunmqr(PLASMA_enum side, PLASMA_enum trans,
                    PLASMA_desc A, PLASMA_desc B, PLASMA_desc T,
                    PLASMA_sequence *sequence, PLASMA_request *request);
>>>>>>> 434ddcc8

#ifdef __cplusplus
}  // extern "C"
#endif

#endif // ICL_PLASMA_INTERNAL_Z_H<|MERGE_RESOLUTION|>--- conflicted
+++ resolved
@@ -6,16 +6,6 @@
  *  University of Tennessee, US,
  *  University of Manchester, UK.
  *
-<<<<<<< HEAD
- * @version 3.0.0
- * @author  Jakub Kurzak
- * @author  Mawussi Zounon
- * @author  Pedro V. Lara
- * @author  Maksims Abalenkovs
- * @author  Samuel D. Relton
- * @date    2016-06-22
-=======
->>>>>>> 434ddcc8
  * @precisions normal z -> s d c
  *
  **/
@@ -51,19 +41,9 @@
                    PLASMA_Complex64_t beta,  PLASMA_desc C,
                    PLASMA_sequence *sequence, PLASMA_request *request);
 
-void plasma_pzsyrk(PLASMA_enum uplo, PLASMA_enum trans,
-                   PLASMA_Complex64_t alpha, PLASMA_desc A,
-                   PLASMA_Complex64_t beta,  PLASMA_desc C,
-                   PLASMA_sequence *sequence, PLASMA_request *request);
-
-void plasma_pzsyr2k(PLASMA_enum uplo, PLASMA_enum trans,
+void plasma_pzher2k(PLASMA_enum uplo, PLASMA_enum trans,
                     PLASMA_Complex64_t alpha, PLASMA_desc A,
-<<<<<<< HEAD
-                                              PLASMA_desc B,
-                    PLASMA_Complex64_t beta,  PLASMA_desc C,
-=======
                     PLASMA_desc B, double beta,  PLASMA_desc C,
->>>>>>> 434ddcc8
                     PLASMA_sequence *sequence, PLASMA_request *request);
 
 void plasma_pzherk(PLASMA_enum uplo, PLASMA_enum trans,
@@ -71,23 +51,12 @@
                    double beta,  PLASMA_desc C,
                    PLASMA_sequence *sequence, PLASMA_request *request);
 
-<<<<<<< HEAD
-void plasma_pzher2k(PLASMA_enum uplo, PLASMA_enum trans,
-                    PLASMA_Complex64_t alpha, PLASMA_desc A,
-                                              PLASMA_desc B,
-                    double beta,              PLASMA_desc C,
-                    PLASMA_sequence *sequence, PLASMA_request *request);
-
-void plasma_pzooccrb2cm(PLASMA_desc A,
-                        PLASMA_Complex64_t *Af77, int lda,
-=======
 void plasma_pzlaset(PLASMA_enum uplo,
                     PLASMA_Complex64_t alpha, PLASMA_Complex64_t beta,
                     PLASMA_desc A,
                     PLASMA_sequence *sequence, PLASMA_request *request);
 
 void plasma_pzooccrb2cm(PLASMA_desc A, PLASMA_Complex64_t *Af77, int lda,
->>>>>>> 434ddcc8
                         PLASMA_sequence *sequence, PLASMA_request *request);
 
 void plasma_pzoocm2ccrb(PLASMA_Complex64_t *Af77, int lda, PLASMA_desc A,
@@ -102,8 +71,6 @@
                    PLASMA_Complex64_t beta,  PLASMA_desc C,
                    PLASMA_sequence *sequence, PLASMA_request *request);
 
-<<<<<<< HEAD
-=======
 void plasma_pzsyr2k(PLASMA_enum uplo, PLASMA_enum trans,
                     PLASMA_Complex64_t alpha, PLASMA_desc A,
                     PLASMA_desc B, PLASMA_Complex64_t beta,  PLASMA_desc C,
@@ -114,29 +81,12 @@
                    PLASMA_Complex64_t beta,  PLASMA_desc C,
                    PLASMA_sequence *sequence, PLASMA_request *request);
 
->>>>>>> 434ddcc8
 void plasma_pztrsm(PLASMA_enum side, PLASMA_enum uplo,
                    PLASMA_enum trans, PLASMA_enum diag,
                    PLASMA_Complex64_t alpha, PLASMA_desc A,
                                              PLASMA_desc B,
                    PLASMA_sequence *sequence, PLASMA_request *request);
 
-<<<<<<< HEAD
-void plasma_pztrmm(PLASMA_enum side, PLASMA_enum uplo,
-                   PLASMA_enum trans, PLASMA_enum diag,
-                   PLASMA_Complex64_t alpha, PLASMA_desc A, PLASMA_desc B,
-                   PLASMA_sequence *sequence, PLASMA_request *request);
-
-void plasma_pzooccrb2cm(
-    PLASMA_desc A,
-    PLASMA_Complex64_t *Af77, int lda,
-    PLASMA_sequence *sequence, PLASMA_request *request);
-
-void plasma_pzoocm2ccrb(
-    PLASMA_Complex64_t *Af77, int lda,
-    PLASMA_desc A,
-    PLASMA_sequence *sequence, PLASMA_request *request);
-=======
 void plasma_pzunglq(PLASMA_desc A, PLASMA_desc Q, PLASMA_desc T,
                     PLASMA_sequence *sequence, PLASMA_request *request);
 
@@ -150,7 +100,6 @@
 void plasma_pzunmqr(PLASMA_enum side, PLASMA_enum trans,
                     PLASMA_desc A, PLASMA_desc B, PLASMA_desc T,
                     PLASMA_sequence *sequence, PLASMA_request *request);
->>>>>>> 434ddcc8
 
 #ifdef __cplusplus
 }  // extern "C"
