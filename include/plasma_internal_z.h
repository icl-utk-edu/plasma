/**
 *
 * @file
 *
 *  PLASMA is a software package provided by:
 *  University of Tennessee, US,
 *  University of Manchester, UK.
 *
 * @precisions normal z -> s d c
 *
 **/
#ifndef ICL_PLASMA_INTERNAL_Z_H
#define ICL_PLASMA_INTERNAL_Z_H

#include "plasma_async.h"
#include "plasma_descriptor.h"
#include "plasma_types.h"
#include "plasma_workspace.h"

#ifdef __cplusplus
extern "C" {
#endif

/******************************************************************************/
void plasma_pzdesc2ge(plasma_desc_t A,
                      plasma_complex64_t *pA, int lda,
                      plasma_sequence_t *sequence,
                      plasma_request_t *request);

void plasma_pzdesc2pb(plasma_desc_t A,
                      plasma_complex64_t *pA, int lda,
                      plasma_sequence_t *sequence,
                      plasma_request_t *request);

void plasma_pzge2desc(plasma_complex64_t *pA, int lda,
                      plasma_desc_t A,
                      plasma_sequence_t *sequence,
                      plasma_request_t *request);

void plasma_pzgeadd(plasma_enum_t transa,
                    plasma_complex64_t alpha,  plasma_desc_t A,
                    plasma_complex64_t beta,   plasma_desc_t B,
                    plasma_sequence_t *sequence, plasma_request_t *request);

void plasma_pzgelqf(plasma_desc_t A, plasma_desc_t T,
                    plasma_workspace_t work,
                    plasma_sequence_t *sequence, plasma_request_t *request);

<<<<<<< HEAD
=======
void plasma_pzgelqfrh(plasma_desc_t A, plasma_desc_t T,
                      plasma_workspace_t work,
                      plasma_sequence_t *sequence, plasma_request_t *request);

>>>>>>> cda9377e
void plasma_pzgemm(plasma_enum_t transa, plasma_enum_t transb,
                   plasma_complex64_t alpha, plasma_desc_t A,
                                             plasma_desc_t B,
                   plasma_complex64_t beta,  plasma_desc_t C,
                   plasma_sequence_t *sequence, plasma_request_t *request);

void plasma_pzgeqrf(plasma_desc_t A, plasma_desc_t T,
                    plasma_workspace_t work,
                    plasma_sequence_t *sequence, plasma_request_t *request);

void plasma_pzgeqrfrh(plasma_desc_t A, plasma_desc_t T,
                      plasma_workspace_t work,
                      plasma_sequence_t *sequence, plasma_request_t *request);

void plasma_pzhemm(plasma_enum_t side, plasma_enum_t uplo,
                   plasma_complex64_t alpha, plasma_desc_t A,
                                             plasma_desc_t B,
                   plasma_complex64_t beta,  plasma_desc_t C,
                   plasma_sequence_t *sequence, plasma_request_t *request);

void plasma_pzher2k(plasma_enum_t uplo, plasma_enum_t trans,
                    plasma_complex64_t alpha, plasma_desc_t A,
                                              plasma_desc_t B,
                    double beta,              plasma_desc_t C,
                    plasma_sequence_t *sequence, plasma_request_t *request);

void plasma_pzherk(plasma_enum_t uplo, plasma_enum_t trans,
                   double alpha, plasma_desc_t A,
                   double beta,  plasma_desc_t C,
                   plasma_sequence_t *sequence, plasma_request_t *request);

void plasma_pzlacpy(plasma_enum_t uplo, plasma_desc_t A, plasma_desc_t B,
                    plasma_sequence_t *sequence, plasma_request_t *request);

void plasma_pzlaset(plasma_enum_t uplo,
                    plasma_complex64_t alpha, plasma_complex64_t beta,
                    plasma_desc_t A,
                    plasma_sequence_t *sequence, plasma_request_t *request);

void plasma_pzlauum(plasma_enum_t uplo, plasma_desc_t A,
                    plasma_sequence_t *sequence, plasma_request_t *request);

void plasma_pzpb2desc(plasma_complex64_t *pA, int lda,
                      plasma_desc_t A,
                      plasma_sequence_t *sequence,
                      plasma_request_t *request);

void plasma_pzpbtrf(plasma_enum_t uplo, plasma_desc_t A,
                    plasma_sequence_t *sequence, plasma_request_t *request);

void plasma_pzpotrf(plasma_enum_t uplo, plasma_desc_t A,
                    plasma_sequence_t *sequence, plasma_request_t *request);

void plasma_pzsymm(plasma_enum_t side, plasma_enum_t uplo,
                   plasma_complex64_t alpha, plasma_desc_t A,
                                             plasma_desc_t B,
                   plasma_complex64_t beta,  plasma_desc_t C,
                   plasma_sequence_t *sequence, plasma_request_t *request);

void plasma_pzsyr2k(plasma_enum_t uplo, plasma_enum_t trans,
                    plasma_complex64_t alpha, plasma_desc_t A,
                                              plasma_desc_t B,
                    plasma_complex64_t beta,  plasma_desc_t C,
                    plasma_sequence_t *sequence, plasma_request_t *request);

void plasma_pzsyrk(plasma_enum_t uplo, plasma_enum_t trans,
                   plasma_complex64_t alpha, plasma_desc_t A,
                   plasma_complex64_t beta,  plasma_desc_t C,
                   plasma_sequence_t *sequence, plasma_request_t *request);

void plasma_pztbsm(plasma_enum_t side, plasma_enum_t uplo,
                   plasma_enum_t trans, plasma_enum_t diag,
                   plasma_complex64_t alpha, plasma_desc_t A,
                                             plasma_desc_t B,
                   const int *IPIV,
                   plasma_sequence_t *sequence, plasma_request_t *request);

void plasma_pztradd(plasma_enum_t uplo, plasma_enum_t transa,
                    plasma_complex64_t alpha,  plasma_desc_t A,
                    plasma_complex64_t beta,   plasma_desc_t B,
                    plasma_sequence_t *sequence, plasma_request_t *request);

void plasma_pztrmm(plasma_enum_t side, plasma_enum_t uplo,
                   plasma_enum_t trans, plasma_enum_t diag,
                   plasma_complex64_t alpha, plasma_desc_t A,
                                             plasma_desc_t B,
                   plasma_sequence_t *sequence, plasma_request_t *request);

void plasma_pztrsm(plasma_enum_t side, plasma_enum_t uplo,
                   plasma_enum_t trans, plasma_enum_t diag,
                   plasma_complex64_t alpha, plasma_desc_t A,
                                             plasma_desc_t B,
                   plasma_sequence_t *sequence, plasma_request_t *request);

void plasma_pztrtri(plasma_enum_t uplo, plasma_enum_t diag,
                    plasma_desc_t A,
                    plasma_sequence_t *sequence, plasma_request_t *request);

void plasma_pzunglq(plasma_desc_t A, plasma_desc_t T, plasma_desc_t Q,
                    plasma_workspace_t work,
                    plasma_sequence_t *sequence, plasma_request_t *request);

<<<<<<< HEAD
=======
void plasma_pzunglqrh(plasma_desc_t A, plasma_desc_t T, plasma_desc_t Q,
                      plasma_workspace_t work,
                      plasma_sequence_t *sequence, plasma_request_t *request);

>>>>>>> cda9377e
void plasma_pzungqr(plasma_desc_t A, plasma_desc_t T, plasma_desc_t Q,
                    plasma_workspace_t work,
                    plasma_sequence_t *sequence, plasma_request_t *request);

void plasma_pzungqrrh(plasma_desc_t A, plasma_desc_t T, plasma_desc_t Q,
                      plasma_workspace_t work,
                      plasma_sequence_t *sequence, plasma_request_t *request);

void plasma_pzunmlq(plasma_enum_t side, plasma_enum_t trans,
                    plasma_desc_t A, plasma_desc_t T, plasma_desc_t B,
                    plasma_workspace_t work,
                    plasma_sequence_t *sequence, plasma_request_t *request);

void plasma_pzunmlqrh(plasma_enum_t side, plasma_enum_t trans,
                      plasma_desc_t A, plasma_desc_t T, plasma_desc_t B,
                      plasma_workspace_t work,
                      plasma_sequence_t *sequence, plasma_request_t *request);

void plasma_pzunmqr(plasma_enum_t side, plasma_enum_t trans,
                    plasma_desc_t A, plasma_desc_t T, plasma_desc_t B,
                    plasma_workspace_t work,
                    plasma_sequence_t *sequence, plasma_request_t *request);

void plasma_pzunmqrrh(plasma_enum_t side, plasma_enum_t trans,
                      plasma_desc_t A, plasma_desc_t T, plasma_desc_t B,
                      plasma_workspace_t work,
                      plasma_sequence_t *sequence, plasma_request_t *request);


#ifdef __cplusplus
}  // extern "C"
#endif

#endif // ICL_PLASMA_INTERNAL_Z_H<|MERGE_RESOLUTION|>--- conflicted
+++ resolved
@@ -46,13 +46,10 @@
                     plasma_workspace_t work,
                     plasma_sequence_t *sequence, plasma_request_t *request);
 
-<<<<<<< HEAD
-=======
 void plasma_pzgelqfrh(plasma_desc_t A, plasma_desc_t T,
                       plasma_workspace_t work,
                       plasma_sequence_t *sequence, plasma_request_t *request);
 
->>>>>>> cda9377e
 void plasma_pzgemm(plasma_enum_t transa, plasma_enum_t transb,
                    plasma_complex64_t alpha, plasma_desc_t A,
                                              plasma_desc_t B,
@@ -155,13 +152,10 @@
                     plasma_workspace_t work,
                     plasma_sequence_t *sequence, plasma_request_t *request);
 
-<<<<<<< HEAD
-=======
 void plasma_pzunglqrh(plasma_desc_t A, plasma_desc_t T, plasma_desc_t Q,
                       plasma_workspace_t work,
                       plasma_sequence_t *sequence, plasma_request_t *request);
 
->>>>>>> cda9377e
 void plasma_pzungqr(plasma_desc_t A, plasma_desc_t T, plasma_desc_t Q,
                     plasma_workspace_t work,
                     plasma_sequence_t *sequence, plasma_request_t *request);
