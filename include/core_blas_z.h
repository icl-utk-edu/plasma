--- conflicted
+++ resolved
@@ -21,25 +21,17 @@
 #endif
 
 /******************************************************************************/
-<<<<<<< HEAD
 void CORE_zgeadd(PLASMA_enum transA, int m, int n,
                       PLASMA_Complex64_t  alpha,
                 const PLASMA_Complex64_t *A, int lda,
                       PLASMA_Complex64_t  beta,
                       PLASMA_Complex64_t *B, int ldb);
 
-void CORE_zgelqt(int m, int n, int ib,
-                 PLASMA_Complex64_t *A, int lda,
-                 PLASMA_Complex64_t *T, int ldt,
-                 PLASMA_Complex64_t *TAU,
-                 PLASMA_Complex64_t *WORK);
-=======
 int CORE_zgelqt(int m, int n, int ib,
                 PLASMA_Complex64_t *A, int lda,
                 PLASMA_Complex64_t *T, int ldt,
                 PLASMA_Complex64_t *TAU,
                 PLASMA_Complex64_t *WORK, int lwork);
->>>>>>> 4a73e46d
 
 void CORE_zgemm(PLASMA_enum transA, PLASMA_enum transB,
                 int m, int n, int k,
