--- conflicted
+++ resolved
@@ -97,7 +97,6 @@
 int plasma_zpbtrf(plasma_enum_t uplo,
                   int n, int kd,
                   plasma_complex64_t *pAB, int ldab);
-<<<<<<< HEAD
 
 int plasma_zposv(plasma_enum_t uplo,
                  int n, int nrhs,
@@ -112,22 +111,6 @@
                   int n,
                   plasma_complex64_t *pA, int lda);
 
-=======
-
-int plasma_zposv(plasma_enum_t uplo,
-                 int n, int nrhs,
-                 plasma_complex64_t *pA, int lda,
-                 plasma_complex64_t *pB, int ldb);
-
-int plasma_zpotrf(plasma_enum_t uplo,
-                  int n,
-                  plasma_complex64_t *pA, int lda);
-
-int plasma_zpotri(plasma_enum_t uplo,
-                  int n,
-                  plasma_complex64_t *pA, int lda);
-
->>>>>>> cda9377e
 int plasma_zpotrs(plasma_enum_t uplo,
                   int n, int nrhs,
                   plasma_complex64_t *pA, int lda,
@@ -204,11 +187,6 @@
                          plasma_complex64_t *pA, int lda,
                          plasma_sequence_t *sequence,
                          plasma_request_t *request);
-<<<<<<< HEAD
-
-void plasma_omp_zdesc2pb(plasma_desc_t A,
-                         plasma_complex64_t *pA, int lda,
-=======
 
 void plasma_omp_zdesc2pb(plasma_desc_t A,
                          plasma_complex64_t *pA, int lda,
@@ -217,19 +195,10 @@
 
 void plasma_omp_zge2desc(plasma_complex64_t *pA, int lda,
                          plasma_desc_t A,
->>>>>>> cda9377e
                          plasma_sequence_t *sequence,
                          plasma_request_t *request);
 
 void plasma_omp_zge2desc(plasma_complex64_t *pA, int lda,
-<<<<<<< HEAD
-                         plasma_desc_t A,
-                         plasma_sequence_t *sequence,
-                         plasma_request_t *request);
-
-void plasma_omp_zge2desc(plasma_complex64_t *pA, int lda,
-=======
->>>>>>> cda9377e
                            plasma_desc_t A,
                            plasma_sequence_t *sequence,
                            plasma_request_t *request);
@@ -304,12 +273,6 @@
 
 void plasma_omp_zpotrf(plasma_enum_t uplo, plasma_desc_t A,
                        plasma_sequence_t *sequence, plasma_request_t *request);
-<<<<<<< HEAD
-
-void plasma_omp_zpotri(plasma_enum_t uplo, plasma_desc_t A,
-					   plasma_sequence_t *sequence, plasma_request_t *request);
-=======
->>>>>>> cda9377e
 
 void plasma_omp_zpotrs(plasma_enum_t uplo, plasma_desc_t A, plasma_desc_t B,
                         plasma_sequence_t *sequence, plasma_request_t *request);
