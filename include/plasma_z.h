--- conflicted
+++ resolved
@@ -147,14 +147,11 @@
                   PLASMA_desc *descT,
                   PLASMA_Complex64_t *C, int ldc);
 
-<<<<<<< HEAD
 int PLASMA_zcposv(PLASMA_enum uplo, int n, int nrhs,
                   PLASMA_Complex64_t *A, int lda,
                   PLASMA_Complex64_t *B, int ldb,
                   PLASMA_Complex64_t *X, int ldx, int *iter);
 
-=======
->>>>>>> 2a87df4e
 /***************************************************************************//**
  *  Tile asynchronous interface.
  **/
