--- conflicted
+++ resolved
@@ -242,12 +242,8 @@
 
 plasma_desc_t plasma_desc_view(plasma_desc_t A, int i, int j, int m, int n);
 
-<<<<<<< HEAD
-int plasma_descT_create(plasma_desc_t A, int ib, plasma_desc_t *T);
-=======
 int plasma_descT_create(plasma_desc_t A, int ib, plasma_enum_t householder_mode,
                         plasma_desc_t *T);
->>>>>>> cda9377e
 
 #ifdef __cplusplus
 }  // extern "C"
