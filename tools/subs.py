--- conflicted
+++ resolved
@@ -145,10 +145,7 @@
     ('ssyr',                 'dsyr',                 'cher',                 'zher'                ),  # also does zher2, zher2k, zherk
     ('ssyr',                 'dsyr',                 'csyr',                 'zsyr'                ),  # also does zsyrk, zsyr2k
     ('stbsm',                'dtbsm',                'ctbsm',                'ztbsm'               ),
-<<<<<<< HEAD
     ('stradd',               'dtradd',               'ctradd',               'ztradd'              ),
-=======
->>>>>>> 4a73e46d
     ('strmm',                'dtrmm',                'ctrmm',                'ztrmm'               ),
     ('strmv',                'dtrmv',                'ctrmv',                'ztrmv'               ),
     ('strsm',                'dtrsm',                'ctrsm',                'ztrsm'               ),
@@ -197,8 +194,6 @@
     ('sgetrf',               'dgetrf',               'cgetrf',               'zgetrf'              ),
     ('sgetri',               'dgetri',               'cgetri',               'zgetri'              ),
     ('sgetrs',               'dgetrs',               'cgetrs',               'zgetrs'              ),
-    ('spbtrf',               'dpbtrf',               'cpbtrf',               'zpbtrf'              ),
-    ('spbtrs',               'dpbtrs',               'cpbtrs',               'zpbtrs'              ),
     ('shseqr',               'dhseqr',               'chseqr',               'zhseqr'              ),
     ('shst01',               'dhst01',               'chst01',               'zhst01'              ),
     ('slabad',               'dlabad',               'slabad',               'dlabad'              ),
