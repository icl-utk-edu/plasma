--- conflicted
+++ resolved
@@ -71,95 +71,68 @@
  *          ldb >= max(1,m)
  *
  ******************************************************************************/
-<<<<<<< HEAD
-void core_zgeadd(
-    plasma_enum_t transa,
-    int m, int n,
-    plasma_complex64_t alpha, const plasma_complex64_t *A, int lda,
-    plasma_complex64_t beta,        plasma_complex64_t *B, int ldb)
-{
-    int i, j;
-
-=======
 int core_zgeadd(plasma_enum_t transa,
                 int m, int n,
                 plasma_complex64_t alpha, const plasma_complex64_t *A, int lda,
                 plasma_complex64_t beta,        plasma_complex64_t *B, int ldb)
 {
-    // Check input arguments.
->>>>>>> 9b6d34f4
+    // Check input arguments
     if ((transa != PlasmaNoTrans) &&
-        (transa != PlasmaTrans) &&
+        (transa != PlasmaTrans)   &&
         (transa != PlasmaConjTrans)) {
         coreblas_error("illegal value of transa");
-        return;
+        return -1;
     }
 
     if (m < 0) {
         coreblas_error("illegal value of m");
-        return;
+        return -2;
     }
 
     if (n < 0) {
         coreblas_error("illegal value of n");
-        return;
+        return -3;
     }
 
     if (A == NULL) {
         coreblas_error("NULL A");
-<<<<<<< HEAD
-        return;
-=======
         return -5;
->>>>>>> 9b6d34f4
     }
 
     if (((transa == PlasmaNoTrans) && (lda < imax(1, m)) && (m > 0)) ||
         ((transa != PlasmaNoTrans) && (lda < imax(1, n)) && (n > 0))) {
         coreblas_error("illegal value of lda");
-<<<<<<< HEAD
-        return;
-=======
         return -6;
->>>>>>> 9b6d34f4
     }
 
     if (B == NULL) {
         coreblas_error("NULL B");
-<<<<<<< HEAD
-        return;
-=======
         return -8;
->>>>>>> 9b6d34f4
     }
 
     if ((ldb < imax(1, m)) && (m > 0)) {
         coreblas_error("illegal value of ldb");
-<<<<<<< HEAD
-        return;
-=======
         return -9;
->>>>>>> 9b6d34f4
     }
 
-    // TODO: quick return
+    // @todo quick return
 
     switch (transa) {
     case PlasmaConjTrans:
-        for (j = 0; j < n; j++)
-            for (i = 0; i < m; i++)
+        for (int j = 0; j < n; j++)
+            for (int i = 0; i < m; i++)
                 B[ldb*j+i] = beta * B[ldb*j+i] + alpha * conj(A[lda*i+j]);
         break;
 
     case PlasmaTrans:
-        for (j = 0; j < n; j++)
-            for (i = 0; i < m; i++)
+        for (int j = 0; j < n; j++)
+            for (int i = 0; i < m; i++)
                 B[ldb*j+i] = beta * B[ldb*j+i] + alpha * A[lda*i+j];
         break;
 
     case PlasmaNoTrans:
-        for (j = 0; j < n; j++)
-            for (i = 0; i < m; i++)
+        for (int j = 0; j < n; j++)
+            for (int i = 0; i < m; i++)
                 B[ldb*j+i] = beta * B[ldb*j+i] + alpha * A[lda*j+i];
     }
 
@@ -174,13 +147,9 @@
     plasma_complex64_t beta,        plasma_complex64_t *B, int ldb,
     plasma_sequence_t *sequence, plasma_request_t *request)
 {
-    int an = transa == PlasmaNoTrans ? n : m;
+    int k = (transa == PlasmaNoTrans) ? n : m;
 
-<<<<<<< HEAD
-    #pragma omp task depend(in:A[0:lda*an]) depend(inout:B[0:ldb*n])
-    core_zgeadd(transa, m, n, alpha, A, lda, beta, B, ldb);
-=======
-    #pragma omp task depend(in:A[0:lda*an]) \
+    #pragma omp task depend(in:A[0:lda*k]) \
                      depend(inout:B[0:ldb*n])
     {
         if (sequence->status == PlasmaSuccess) {
@@ -194,5 +163,4 @@
             }
         }
     }
->>>>>>> 9b6d34f4
 }