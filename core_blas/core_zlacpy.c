/**
 *
 * @file
 *
 *  PLASMA is a software package provided by:
 *  University of Tennessee, US,
 *  University of Manchester, UK.
 *
 * @precisions normal z -> c d s
 *
 **/

#include "core_blas.h"
#include "plasma_types.h"
#include "core_lapack.h"

/***************************************************************************//**
 *
 * @ingroup core_lacpy
 *
 *  Copies all or part of a two-dimensional matrix A to another matrix B.
 *
 *******************************************************************************
 *
 * @param[in] uplo
 *          - PlasmaGeneral: entire A,
 *          - PlasmaUpper:   upper triangle,
 *          - PlasmaLower:   lower triangle.
 *
 * @param[in] m
 *          The number of rows of the matrices A and B.
 *          m >= 0.
 *
 * @param[in] n
 *          The number of columns of the matrices A and B.
 *          n >= 0.
 *
 * @param[in] A
 *          The m-by-n matrix to copy.
 *
 * @param[in] lda
 *          The leading dimension of the array A.
 *          lda >= max(1,m).
 *
 * @param[out] B
 *          The m-by-n copy of the matrix A.
 *          On exit, B = A ONLY in the locations specified by uplo.
 *
 * @param[in] ldb
 *          The leading dimension of the array B.
 *          ldb >= max(1,M).
 *
 ******************************************************************************/
void core_zlacpy(plasma_enum_t uplo,
                 int m, int n,
                 const plasma_complex64_t *A, int lda,
                       plasma_complex64_t *B, int ldb)
{
    LAPACKE_zlacpy_work(LAPACK_COL_MAJOR,
                        lapack_const(uplo),
                        m, n,
                        A, lda,
                        B, ldb);
}

/******************************************************************************/
void core_omp_zlacpy(plasma_enum_t uplo,
                     int m, int n, int nb,
                     const plasma_complex64_t *A, int lda,
                           plasma_complex64_t *B, int ldb)
{
<<<<<<< HEAD
    // omp depends assume lda == ldb == m
    #pragma omp task depend(in:A[0:m*n]) depend(out:B[0:m*n])
=======
    #pragma omp task depend(in:A[0:lda*n]) \
                     depend(out:B[0:ldb*n])
>>>>>>> 6fb90794
    core_zlacpy(uplo,
                m, n,
                A, lda,
                B, ldb);
}<|MERGE_RESOLUTION|>--- conflicted
+++ resolved
@@ -69,13 +69,8 @@
                      const plasma_complex64_t *A, int lda,
                            plasma_complex64_t *B, int ldb)
 {
-<<<<<<< HEAD
-    // omp depends assume lda == ldb == m
-    #pragma omp task depend(in:A[0:m*n]) depend(out:B[0:m*n])
-=======
     #pragma omp task depend(in:A[0:lda*n]) \
                      depend(out:B[0:ldb*n])
->>>>>>> 6fb90794
     core_zlacpy(uplo,
                 m, n,
                 A, lda,
