/**
 *
 * @file
 *
 *  PLASMA is a software package provided by:
 *  University of Tennessee, US,
 *  University of Manchester, UK.
 *
 * @precisions normal z -> c d s
 *
 **/

#include "core_blas.h"
#include "plasma_types.h"
#include "plasma_internal.h"

#ifdef PLASMA_WITH_MKL
    #include <mkl.h>
#else
    #include <cblas.h>
    #include <lapacke.h>
#endif

/***************************************************************************//**
 *
 * @ingroup CORE_PLASMA_Complex64_t
 *
 *  Computes the QR factorization of an m-by-n tile A:
 *  The factorization has the form
 *    \f[
 *        A = Q \times R
 *    \f]
 *  The tile Q is represented as a product of elementary reflectors
 *    \f[
 *        Q = H(1) H(2) ... H(k),
 *    \f]
 *  where \f$ k = min(m,n) \f$.
 *
 *  Each \f$ H(i) \f$ has the form
 *    \f[
 *        H(i) = I - \tau \times v \times v'
 *    \f]
 *  where \f$ tau \f$ is a scalar, and \f$ v \f$ is a vector with
 *  v(1:i-1) = 0 and v(i) = 1; v(i+1:m) is stored on exit in A(i+1:m,i),
 *  and \f$ tau \f$ in TAU(i).
 *
 *******************************************************************************
 *
 * @param[in] m
 *          The number of rows of the tile A.  m >= 0.
 *
 * @param[in] n
 *         The number of columns of the tile A.  n >= 0.
 *
 * @param[in] ib
 *         The inner-blocking size.  ib >= 0.
 *
 * @param[in,out] A
 *         On entry, the m-by-n tile A.
 *         On exit, the elements on and above the diagonal of the array
 *         contain the min(m,n)-by-n upper trapezoidal tile R (R is
 *         upper triangular if m >= n); the elements below the diagonal,
 *         with the array TAU, represent the unitary tile Q as a
 *         product of elementary reflectors (see Further Details).
 *
 * @param[in] lda
 *         The leading dimension of the array A.  lda >= max(1,m).
 *
 * @param[out] T
 *         The ib-by-n triangular factor T of the block reflector.
 *         T is upper triangular by block (economic storage);
 *         The rest of the array is not referenced.
 *
 * @param[in] ldt
 *         The leading dimension of the array T. ldt >= ib.
 *
 * @param TAU
 *         Auxiliarry workspace array of length n.
 *
 * @param WORK
 *         Auxiliary workspace array of length ib*n.
 *
 ******************************************************************************/
void CORE_zgeqrt(int m, int n, int ib,
                 PLASMA_Complex64_t *A, int lda,
                 PLASMA_Complex64_t *T, int ldt,
                 PLASMA_Complex64_t *TAU,
                 PLASMA_Complex64_t *WORK)
{
<<<<<<< HEAD
    // Check input arguments
=======
    // Check input arguments.
>>>>>>> 48901276
    if (m < 0) {
        plasma_error("illegal value of m");
        return;
    }
    if (n < 0) {
        plasma_error("illegal value of n");
        return;
    }
    if ((ib < 0) || ( (ib == 0) && ((m > 0) && (n > 0)) )) {
        plasma_error("illegal value of ib");
        return;
    }
    if ((lda < imax(1,m)) && (m > 0)) {
        plasma_error("illegal value of lda");
        return;
    }
    if ((ldt < imax(1,ib)) && (ib > 0)) {
        plasma_error("illegal value of ldt");
        return;
    }

    // quick return
    if ((m == 0) || (n == 0) || (ib == 0))
        return;

    int k = imin(m, n);
    for (int i = 0; i < k; i += ib) {
        int sb = imin(ib, k-i);

        LAPACKE_zgeqr2_work(LAPACK_COL_MAJOR,
                            m-i, sb,
                            &A[lda*i+i], lda,
                            &TAU[i], WORK);

        LAPACKE_zlarft_work(LAPACK_COL_MAJOR,
                            lapack_const(PlasmaForward),
                            lapack_const(PlasmaColumnwise),
                            m-i, sb,
                            &A[lda*i+i], lda,
                            &TAU[i], &T[ldt*i], ldt);

        if (n > i+sb) {
            // Plasma_ConjTrans will be converted to PlasmaTrans in
            // automatic datatype conversion, which is what we want here.
            // PlasmaConjTrans is protected from this conversion.
            LAPACKE_zlarfb_work(
                LAPACK_COL_MAJOR,
                lapack_const(PlasmaLeft), lapack_const(Plasma_ConjTrans),
                lapack_const(PlasmaForward), lapack_const(PlasmaColumnwise),
                m-i, n-i-sb, sb,
                &A[lda*i+i],      lda,
                &T[ldt*i],        ldt,
                &A[lda*(i+sb)+i], lda,
                WORK, n-i-sb);
        }
    }
}

/******************************************************************************/
void CORE_OMP_zgeqrt(int m, int n, int ib, int nb,
                     PLASMA_Complex64_t *A, int lda,
                     PLASMA_Complex64_t *T, int ldt)
{
    // omp depends assume lda == m and nb == n.
    #pragma omp task depend(inout:A[0:lda*nb]) \
                     depend(out:T[0:ldt*nb])
    {
        // Allocate auxiliary arrays.
        PLASMA_Complex64_t *TAU =
            (PLASMA_Complex64_t *)malloc((size_t)nb *
                                         sizeof(PLASMA_Complex64_t));
        if (TAU == NULL) {
            plasma_error("malloc() failed");
        }
        PLASMA_Complex64_t *WORK =
            (PLASMA_Complex64_t *)malloc((size_t)ib*nb *
                                         sizeof(PLASMA_Complex64_t));
        if (WORK == NULL) {
            plasma_error("malloc() failed");
        }

        // Call the kernel.
        CORE_zgeqrt(m, n, ib,
                    A, lda,
                    T, ldt,
                    TAU,
                    WORK);

        // Free the auxiliary arrays.
        free(TAU);
        free(WORK);
    }
}<|MERGE_RESOLUTION|>--- conflicted
+++ resolved
@@ -23,7 +23,7 @@
 
 /***************************************************************************//**
  *
- * @ingroup CORE_PLASMA_Complex64_t
+ * @ingroup core_geqrt
  *
  *  Computes the QR factorization of an m-by-n tile A:
  *  The factorization has the form
@@ -38,7 +38,7 @@
  *
  *  Each \f$ H(i) \f$ has the form
  *    \f[
- *        H(i) = I - \tau \times v \times v'
+ *        H(i) = I - \tau \times v \times v^H
  *    \f]
  *  where \f$ tau \f$ is a scalar, and \f$ v \f$ is a vector with
  *  v(1:i-1) = 0 and v(i) = 1; v(i+1:m) is stored on exit in A(i+1:m,i),
@@ -87,33 +87,29 @@
                  PLASMA_Complex64_t *TAU,
                  PLASMA_Complex64_t *WORK)
 {
-<<<<<<< HEAD
-    // Check input arguments
-=======
     // Check input arguments.
->>>>>>> 48901276
     if (m < 0) {
-        plasma_error("illegal value of m");
+        plasma_error("Illegal value of m");
         return;
     }
     if (n < 0) {
-        plasma_error("illegal value of n");
+        plasma_error("Illegal value of n");
         return;
     }
     if ((ib < 0) || ( (ib == 0) && ((m > 0) && (n > 0)) )) {
-        plasma_error("illegal value of ib");
+        plasma_error("Illegal value of ib");
         return;
     }
     if ((lda < imax(1,m)) && (m > 0)) {
-        plasma_error("illegal value of lda");
+        plasma_error("Illegal value of lda");
         return;
     }
     if ((ldt < imax(1,ib)) && (ib > 0)) {
-        plasma_error("illegal value of ldt");
+        plasma_error("Illegal value of ldt");
         return;
     }
 
-    // quick return
+    // Quick return
     if ((m == 0) || (n == 0) || (ib == 0))
         return;
 
@@ -121,17 +117,16 @@
     for (int i = 0; i < k; i += ib) {
         int sb = imin(ib, k-i);
 
-        LAPACKE_zgeqr2_work(LAPACK_COL_MAJOR,
-                            m-i, sb,
-                            &A[lda*i+i], lda,
-                            &TAU[i], WORK);
+        LAPACKE_zgeqr2_work(LAPACK_COL_MAJOR, m-i, sb,
+                            &A[lda*i+i], lda, &TAU[i], WORK);
 
-        LAPACKE_zlarft_work(LAPACK_COL_MAJOR,
-                            lapack_const(PlasmaForward),
-                            lapack_const(PlasmaColumnwise),
-                            m-i, sb,
-                            &A[lda*i+i], lda,
-                            &TAU[i], &T[ldt*i], ldt);
+        LAPACKE_zlarft_work(
+            LAPACK_COL_MAJOR,
+            lapack_const(PlasmaForward),
+            lapack_const(PlasmaColumnwise),
+            m-i, sb,
+            &A[lda*i+i], lda, &TAU[i],
+            &T[ldt*i], ldt);
 
         if (n > i+sb) {
             // Plasma_ConjTrans will be converted to PlasmaTrans in
@@ -139,8 +134,10 @@
             // PlasmaConjTrans is protected from this conversion.
             LAPACKE_zlarfb_work(
                 LAPACK_COL_MAJOR,
-                lapack_const(PlasmaLeft), lapack_const(Plasma_ConjTrans),
-                lapack_const(PlasmaForward), lapack_const(PlasmaColumnwise),
+                lapack_const(PlasmaLeft),
+                lapack_const(Plasma_ConjTrans),
+                lapack_const(PlasmaForward),
+                lapack_const(PlasmaColumnwise),
                 m-i, n-i-sb, sb,
                 &A[lda*i+i],      lda,
                 &T[ldt*i],        ldt,
@@ -155,32 +152,32 @@
                      PLASMA_Complex64_t *A, int lda,
                      PLASMA_Complex64_t *T, int ldt)
 {
-    // omp depends assume lda == m and nb == n.
+    // assuming lda == m and nb == n
     #pragma omp task depend(inout:A[0:lda*nb]) \
                      depend(out:T[0:ldt*nb])
     {
-        // Allocate auxiliary arrays.
+        // prepare memory for auxiliary arrays
         PLASMA_Complex64_t *TAU =
-            (PLASMA_Complex64_t *)malloc((size_t)nb *
-                                         sizeof(PLASMA_Complex64_t));
+            (PLASMA_Complex64_t *) malloc((size_t)nb *
+                                          sizeof(PLASMA_Complex64_t));
         if (TAU == NULL) {
             plasma_error("malloc() failed");
         }
         PLASMA_Complex64_t *WORK =
-            (PLASMA_Complex64_t *)malloc((size_t)ib*nb *
-                                         sizeof(PLASMA_Complex64_t));
+            (PLASMA_Complex64_t *) malloc((size_t)ib*nb *
+                                          sizeof(PLASMA_Complex64_t));
         if (WORK == NULL) {
             plasma_error("malloc() failed");
         }
 
-        // Call the kernel.
+        // call the kernel
         CORE_zgeqrt(m, n, ib,
                     A, lda,
                     T, ldt,
                     TAU,
                     WORK);
 
-        // Free the auxiliary arrays.
+        // deallocate auxiliary arrays
         free(TAU);
         free(WORK);
     }
