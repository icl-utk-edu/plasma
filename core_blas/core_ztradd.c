/**
 *
 * @file
 *
 *  PLASMA is a software package provided by:
 *  University of Tennessee, US,
 *  University of Manchester, UK.
 *
 * @precisions normal z -> c d s
 *
 **/

#include "core_blas.h"
#include "plasma_internal.h"
#include "plasma_types.h"
#include "core_lapack.h"

/***************************************************************************//**
 *
 * @ingroup core_tradd
 *
 *  Performs an addition of two trapezoidal matrices similarly to the
 * 'pztradd()' function from the PBLAS library:
 *
 *    \f[ B = \alpha * op( A ) + \beta * B, \f]
 *
 *  where op( X ) is one of:
 *    \f[ op( X ) = X,   \f]
 *    \f[ op( X ) = X^T, \f]
 *    \f[ op( X ) = X^H, \f]
 *
 *  alpha and beta are scalars and A, B are matrices with op( A ) an m-by-n or
 *  n-by-m matrix depending on the value of transa and B an m-by-n matrix.
 *
 *******************************************************************************
 *
 * @param[in] uplo
 *          Specifies the shape of A and B matrices:
 *          - PlasmaUpper:   op( A ) and B are upper trapezoidal matrices.
 *          - PlasmaLower:   op( A ) and B are lower trapezoidal matrices.
 *
 * @param[in] transa
 *          Specifies whether the matrix A is non-transposed, transposed, or
 *          conjugate transposed
 *          - PlasmaNoTrans:   op( A ) = A
 *          - PlasmaTrans:     op( A ) = A^T
 *          - PlasmaConjTrans: op( A ) = A^H
 *
 * @param[in] m
 *          Number of rows of the matrices op( A ) and B.
 *          m >= 0.
 *
 * @param[in] n
 *          Number of columns of the matrices op( A ) and B.
 *          n >= 0.
 *
 * @param[in] alpha
 *          Scalar factor of A.
 *
 * @param[in] A
 *          Matrix of size lda-by-k, where k is n when transa == PlasmaNoTrans
 *          and m otherwise.
 *
 * @param[in] lda
 *          Leading dimension of the array A. lda >= max(1,l), where l is m
 *          when transa = PlasmaNoTrans and n otherwise.
 *
 * @param[in] beta
 *          Scalar factor of B.
 *
 * @param[in,out] B
 *          Matrix of size ldb-by-n.
 *          On exit, B = alpha * op( A ) + beta * B
 *
 * @param[in] ldb
 *          Leading dimension of the array B.
 *          ldb >= max(1,m).
 *
 ******************************************************************************/
int core_ztradd(plasma_enum_t uplo, plasma_enum_t transa,
                int m, int n,
                plasma_complex64_t alpha, const plasma_complex64_t *A, int lda,
                plasma_complex64_t beta,        plasma_complex64_t *B, int ldb)
{
    printf("[%d]: Calling core_ztradd()...\n", omp_get_thread_num());

    // Check input arguments
    if ((uplo != PlasmaUpper) &&
        (uplo != PlasmaLower)) {
        coreblas_error("illegal value of uplo");
        return -1;
    }
<<<<<<< HEAD

    if ((transa != PlasmaNoTrans) &&
        (transa != PlasmaTrans) &&
        (transa != PlasmaConjTrans)) {

=======
    if (transa != PlasmaNoTrans &&
        transa != PlasmaTrans &&
        transa != PlasmaConjTrans) {
>>>>>>> c521f160
        coreblas_error("illegal value of transa");
        return -2;
    }

    if (m < 0) {
        coreblas_error("illegal value of m");
        return -3;
    }

    if (n < 0) {
        coreblas_error("illegal value of n");
        return -4;
    }

    if (A == NULL) {
        coreblas_error("NULL A");
        return -6;
    }
    if ((transa == PlasmaNoTrans && lda < imax(1, m) && m > 0) ||
        (transa != PlasmaNoTrans && lda < imax(1, n) && n > 0)) {
        coreblas_error("illegal value of lda");
        return -7;
    }

    if (B == NULL) {
        coreblas_error("NULL B");
        return -9;
    }
    if (ldb < imax(1, m) && (m > 0)) {
        coreblas_error("illegal value of ldb");
        return -10;
    }

    // @todo quick return

    //==============
    // PlasmaLower
    //==============
    if (uplo == PlasmaLower) {
        switch (transa) {
        case PlasmaConjTrans:
            for (int j = 0; j < n; j++)
                for (int i = j; i < m; i++)
                    B[ldb*j+i] = beta * B[ldb*j+i] + alpha * conj(A[lda*i+j]);
            break;

        case PlasmaTrans:
            for (int j = 0; j < n; j++)
                for (int i = j; i < m; i++)
                    B[ldb*j+i] = beta * B[ldb*j+i] + alpha * A[lda*i+j];
            break;

        case PlasmaNoTrans:
        default:
            for (int j = 0; j < n; j++)
                for (int i = j; i < m; i++)
                    B[ldb*j+i] = beta * B[ldb*j+i] + alpha * A[lda*j+i];
        }
    }
    //==============
    // PlasmaUpper
    //==============
    else {
        switch (transa) {
        case PlasmaConjTrans:
            for (int j = 0; j < n; j++)
                for (int i = 0; i < imin(j+1, m); i++)
                    B[ldb*j+i] = beta * B[ldb*j+i] + alpha * conj(A[lda*i+j]);
            break;

        case PlasmaTrans:
            for (int j = 0; j < n; j++)
                for (int i = 0; i < imin(j+1, m); i++)
                    B[ldb*j+i] = beta * B[ldb*j+i] + alpha * A[lda*i+j];
            break;

        case PlasmaNoTrans:
        default:
            for (int j = 0; j < n; j++)
                for (int i = 0; i < imin(j+1, m); i++)
                    B[ldb*j+i] = beta * B[ldb*j+i] + alpha * A[lda*j+i];
        }
    }

    return PlasmaSuccess;
}

/******************************************************************************/
void core_omp_ztradd(
    plasma_enum_t uplo, plasma_enum_t transa,
    int m, int n,
    plasma_complex64_t alpha, const plasma_complex64_t *A, int lda,
    plasma_complex64_t beta,        plasma_complex64_t *B, int ldb,
    plasma_sequence_t *sequence, plasma_request_t *request)
{
    printf("[%d]: Calling core_omp_ztradd()...\n", omp_get_thread_num());

    int k = (transa == PlasmaNoTrans) ? n : m;

    #pragma omp task depend(in:A[0:lda*k]) \
                     depend(inout:B[0:ldb*n])
    {
        if (sequence->status == PlasmaSuccess) {
            int retval = core_ztradd(uplo, transa,
                                     m, n,
                                     alpha, A, lda,
                                     beta, B, ldb);
            if (retval != PlasmaSuccess) {
                plasma_error("core_ztradd() failed");
                plasma_request_fail(sequence, request, PlasmaErrorInternal);
            }
        }
    }
}<|MERGE_RESOLUTION|>--- conflicted
+++ resolved
@@ -90,17 +90,11 @@
         coreblas_error("illegal value of uplo");
         return -1;
     }
-<<<<<<< HEAD
 
     if ((transa != PlasmaNoTrans) &&
         (transa != PlasmaTrans) &&
         (transa != PlasmaConjTrans)) {
 
-=======
-    if (transa != PlasmaNoTrans &&
-        transa != PlasmaTrans &&
-        transa != PlasmaConjTrans) {
->>>>>>> c521f160
         coreblas_error("illegal value of transa");
         return -2;
     }
