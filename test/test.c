/**
 *
 * @file test.c
 *
 *  PLASMA testing harness.
 *  PLASMA is a software package provided by Univ. of Tennessee,
 *  Univ. of Manchester, Univ. of California Berkeley and
 *  Univ. of Colorado Denver.
 *
 * @version 3.0.0
 * @author Jakub Kurzak
 * @author Samuel D. Relton
 * @author Mawussi Zounon
 * @date 2016-05-17
 *
 **/
#include "test.h"

#include <assert.h>
#include <stdio.h>
#include <stdlib.h>
#include <string.h>

#include "plasma.h"

/***************************************************************************//**
 *
 * @brief Tests and times a PLASMA routine.
 *        Prints usage information when ran without options.
 *
 * @param[in] argc
 * @param[in] argv
 *
 * @retval EXIT_SUCCESS - correct invocation
 * @retval EXIT_FAILURE - incorrect invocation
 * @retval > 0 - number of tests that failed
 *
 ******************************************************************************/
int main(int argc, char **argv)
{
    if (argc == 1 ||
        strcmp(argv[1], "-h") == 0 ||
        strcmp(argv[1], "--help") == 0) {

        print_main_usage();
        return EXIT_SUCCESS;
    }

    const char *routine = argv[1];

    param_t param[PARAM_SIZEOF];      // set of parameters
    param_value_t pval[PARAM_SIZEOF]; // snapshot of values

    param_init(param);
    int iter = param_read(argc, argv, param);
    int outer = param[PARAM_OUTER].val[0].c == 'y';
    int test = param[PARAM_TEST].val[0].c == 'y';
    int err = 0;

    // Print labels.
    if (test)
        test_routine(routine, NULL);
    else
        time_routine(routine, NULL);

    PLASMA_Init();
    PLASMA_Set(PLASMA_TILE_SIZE, param[PARAM_NB].val[0].i);
    if (outer) {
        // outer product iteration
        do {
            param_snap(param, pval);
            for (int i = 0; i < iter; i++) {
                if (test)
                    err += test_routine(routine, pval);
                else
                    time_routine(routine, pval);
            }
            if (iter > 1) {
                printf("\n");
            }
        }
        while (param_step_outer(param, 0));
    }
    else {
        // inner product iteration
        do {
            param_snap(param, pval);
            for (int i = 0; i < iter; i++) {
                if (test)
                    err += test_routine(routine, pval);
                else
                    time_routine(routine, pval);
            }
            if (iter > 1) {
                printf("\n");
            }
        }
        while (param_step_inner(param));
    }
    PLASMA_Finalize();
    printf("\n");
    return err;
}

/***************************************************************************//**
 *
 * @brief Prints generic usage information.
 *
 ******************************************************************************/
void print_main_usage()
{
    printf("Usage:\n"
           "\ttest [-h|--help]\n"
           "\ttest routine [-h|--help]\n"
           "\ttest routine [parameter1, parameter2, ...]\n");
}

/***************************************************************************//**
 *
 * @brief Prints routine-specific usage information.
 *
 * @param[in] name - routine name
 *
 ******************************************************************************/
void print_routine_usage(const char *name)
{
    printf("Usage:\n"
           "\ttest %s [-h|--help]\n"
           "\ttest %s (parameter1, parameter2, ...)\n\n"
           "Options:\n"
           "\t%*sshow this screen\n",
           name, name,
           DescriptionIndent, "-h --help");
    print_usage(PARAM_ITER);
    print_usage(PARAM_OUTER);
    print_usage(PARAM_TEST);
    print_usage(PARAM_TOL);
    print_usage(PARAM_NB);

    printf("\n");
    run_routine(name, NULL, NULL);
}

/***************************************************************************//**
 *
 * @brief Prints usage information for a specific command line option.
 *
 * @param[in] label - command line option label
 *
 ******************************************************************************/
void print_usage(int label)
{
    printf("\t%*s%s\n",
        DescriptionIndent,
        ParamUsage[label][0],
        ParamUsage[label][1]);
}

/***************************************************************************//**
 *
 * @brief Tests a routine for a set of parameter values.
 *        Performs testing and timing.
 *        If pval is NULL, prints column labels.
 *        Otherwise, prints column values.
 *
 * @param[in]    name - routine name
 * @param[inout] pval - array of parameter values
 *
 * @retval 1 - failure
 * @retval 0 - success
 *
 ******************************************************************************/
int test_routine(const char *name, param_value_t pval[])
{
    char info[InfoLen];
    run_routine(name, pval, info);

    if (pval == NULL) {
        printf("\n");
        printf("%*s %*s %s %*s %*s\n",
            InfoSpacing, "Seconds",
            InfoSpacing, "GFLOPS",
                         info,
            InfoSpacing, "Error",
            InfoSpacing, "Status");
        printf("\n");
        return 0;
    }
    else {
        printf("%*.4lf %*.4lf %s %*.2le %*s\n",
            InfoSpacing, pval[PARAM_TIME].d,
            InfoSpacing, pval[PARAM_GFLOPS].d,
                         info,
            InfoSpacing, pval[PARAM_ERROR].d,
            InfoSpacing, pval[PARAM_SUCCESS].i ? "pass" : "FAILED");
        return (pval[PARAM_SUCCESS].i == 0);
    }
}

/***************************************************************************//**
 *
 * @brief Times a routine for a set of parameter values.
 *        Times the routine only, does not test it.
 *        If pval is NULL, prints column labels.
 *        Otherwise, prints column values.
 *
 * @param[in]    name - routine name
 * @param[inout] pval - array of parameter values
 *
 ******************************************************************************/
void time_routine(const char *name, param_value_t pval[])
{
    char info[InfoLen];
    run_routine(name, pval, info);

    if (pval == NULL) {
        printf("\n");
        printf("%*s %*s %s\n",
            InfoSpacing, "Seconds",
            InfoSpacing, "GFLOPS",
                         info);
        printf("\n");
    }
    else {
        printf("%*.4lf %*.4lf %s\n",
            InfoSpacing, pval[PARAM_TIME].d,
            InfoSpacing, pval[PARAM_GFLOPS].d,
                         info);
    }
}

/***************************************************************************//**
 *
 * @brief Invokes a specific routine.
 *
 * @param[in]    name - routine name
 * @param[inout] pval - array of parameter values
 * @param[out]   info - string of column labels or column values; length InfoLen
 *
 ******************************************************************************/
void run_routine(const char *name, param_value_t pval[], char *info)
{
    if      (strcmp(name, "zgemm") == 0)
        test_zgemm(pval, info);
    else if (strcmp(name, "dgemm") == 0)
        test_dgemm(pval, info);
    else if (strcmp(name, "cgemm") == 0)
        test_cgemm(pval, info);
    else if (strcmp(name, "sgemm") == 0)
        test_sgemm(pval, info);

    else if (strcmp(name, "zhemm") == 0)
        test_zher2k(pval, info);
    else if (strcmp(name, "chemm") == 0)
        test_cher2k(pval, info);

    else if (strcmp(name, "zher2k") == 0)
        test_zher2k(pval, info);
    else if (strcmp(name, "cher2k") == 0)
        test_cher2k(pval, info);

    else if (strcmp(name, "zherk") == 0)
        test_zherk(pval, info);
    else if (strcmp(name, "cherk") == 0)
        test_cherk(pval, info);

    else if (strcmp(name, "zposv") == 0)
        test_zposv(pval, info);
    else if (strcmp(name, "dposv") == 0)
        test_dposv(pval, info);
    else if (strcmp(name, "cposv") == 0)
        test_cposv(pval, info);
    else if (strcmp(name, "sposv") == 0)
        test_sposv(pval, info);
    
    else if (strcmp(name, "zpotrf") == 0)
        test_zpotrf(pval, info);
    else if (strcmp(name, "dpotrf") == 0)
        test_dpotrf(pval, info);
    else if (strcmp(name, "cpotrf") == 0)
        test_cpotrf(pval, info);
    else if (strcmp(name, "spotrf") == 0)
        test_spotrf(pval, info);

    else if (strcmp(name, "zpotrs") == 0)
        test_zpotrs(pval, info);
    else if (strcmp(name, "dpotrs") == 0)
        test_dpotrs(pval, info);
    else if (strcmp(name, "cpotrs") == 0)
        test_cpotrs(pval, info);
    else if (strcmp(name, "spotrs") == 0)
        test_spotrs(pval, info);

    else if (strcmp(name, "zsymm") == 0)
        test_zsyr2k(pval, info);
    else if (strcmp(name, "dsymm") == 0)
        test_dsyr2k(pval, info);
    else if (strcmp(name, "csymm") == 0)
        test_csyr2k(pval, info);
    else if (strcmp(name, "ssymm") == 0)
        test_ssyr2k(pval, info);

    else if (strcmp(name, "zsyr2k") == 0)
        test_zsyr2k(pval, info);
    else if (strcmp(name, "dsyr2k") == 0)
        test_dsyr2k(pval, info);
    else if (strcmp(name, "csyr2k") == 0)
        test_csyr2k(pval, info);
    else if (strcmp(name, "ssyr2k") == 0)
        test_ssyr2k(pval, info);

    else if (strcmp(name, "zsyrk") == 0)
        test_zsyrk(pval, info);
    else if (strcmp(name, "dsyrk") == 0)
        test_dsyrk(pval, info);
    else if (strcmp(name, "csyrk") == 0)
        test_csyrk(pval, info);
    else if (strcmp(name, "ssyrk") == 0)
        test_ssyrk(pval, info);

    else if (strcmp(name, "ztrsm") == 0)
        test_ztrsm(pval, info);
    else if (strcmp(name, "dtrsm") == 0)
        test_dtrsm(pval, info);
    else if (strcmp(name, "ctrsm") == 0)
        test_ctrsm(pval, info);
    else if (strcmp(name, "strsm") == 0)
        test_strsm(pval, info);

    else {
        printf("unknown routine: %s\n", name);
        exit(EXIT_FAILURE);
    }
}

/***************************************************************************//**
 *
 * @brief Creates an empty array of parameter iterators.
 *
 * @param[out] param - array of parameter iterators.
 *
 ******************************************************************************/
void param_init(param_t param[])
{
    for (int i = 0; i < PARAM_SIZEOF; i++) {
        param[i].num = 0;
        param[i].pos = 0;
        param[i].val =
            (param_value_t*)malloc(InitValArraySize*sizeof(param_value_t));
        assert(param[i].val != NULL);
        param[i].size = InitValArraySize;
    }
}

/***************************************************************************//**
 *
 * @brief Initializes an array of parameter iterators
 *        according to command lineoptions.
 *        Assumes argv[1] is function name; parses argv[2:argc-1].
 *
 * @param[in]    argc
 * @param[in]    argv
 * @param[inout] param - array of parameter iterators
 *
 * @retval iter
 *
 ******************************************************************************/
int param_read(int argc, char **argv, param_t param[])
{
    int err = 0;
    int iter = 1;
    const char *routine = argv[1];

    //================================================================
    // Initialize parameters from the command line.
    //================================================================
    for (int i = 2; i < argc && argv[i]; i++) {
        //--------------------------------------------------
        // Scan character parameters.
        //--------------------------------------------------
        if (param_starts_with(argv[i], "--outer="))
            err = param_scan_char(strchr(argv[i], '=')+1, &param[PARAM_OUTER]);
        else if (param_starts_with(argv[i], "--test="))
            err = param_scan_char(strchr(argv[i], '=')+1, &param[PARAM_TEST]);

        else if (param_starts_with(argv[i], "--side="))
            err = param_scan_char(strchr(argv[i], '=')+1, &param[PARAM_SIDE]);

        else if (param_starts_with(argv[1], "--trans="))
            err = param_scan_char(strchr(argv[i], '=')+1, &param[PARAM_TRANS]);
        else if (param_starts_with(argv[i], "--transa="))
            err = param_scan_char(strchr(argv[i], '=')+1, &param[PARAM_TRANSA]);
        else if (param_starts_with(argv[i], "--transb="))
            err = param_scan_char(strchr(argv[i], '=')+1, &param[PARAM_TRANSB]);

        else if (param_starts_with(argv[i], "--uplo="))
            err = param_scan_char(strchr(argv[i], '=')+1, &param[PARAM_UPLO]);

        else if (param_starts_with(argv[i], "--diag="))
            err = param_scan_char(strchr(argv[i], '=')+1, &param[PARAM_DIAG]);

        //--------------------------------------------------
        // Scan integer parameters.
        //--------------------------------------------------
        else if (param_starts_with(argv[i], "--iter="))
            iter = strtol(strchr(argv[i], '=')+1, NULL, 10);

        else if (param_starts_with(argv[i], "--m="))
            err = param_scan_int(strchr(argv[i], '=')+1, &param[PARAM_M]);
        else if (param_starts_with(argv[i], "--n="))
            err = param_scan_int(strchr(argv[i], '=')+1, &param[PARAM_N]);
<<<<<<< HEAD
        else if (param_starts_with(argv[i], "--nrhs="))
=======
	else if (param_starts_with(argv[i], "--nrhs="))
>>>>>>> 74fd38c6
            err = param_scan_int(strchr(argv[i], '=')+1, &param[PARAM_NRHS]);
        else if (param_starts_with(argv[i], "--k="))
            err = param_scan_int(strchr(argv[i], '=')+1, &param[PARAM_K]);

        else if (param_starts_with(argv[i], "--nb="))
            err = param_scan_int(strchr(argv[i], '=')+1, &param[PARAM_NB]);

        else if (param_starts_with(argv[i], "--pada="))
            err = param_scan_int(strchr(argv[i], '=')+1, &param[PARAM_PADA]);
        else if (param_starts_with(argv[i], "--padb="))
            err = param_scan_int(strchr(argv[i], '=')+1, &param[PARAM_PADB]);
        else if (param_starts_with(argv[i], "--padc="))
            err = param_scan_int(strchr(argv[i], '=')+1, &param[PARAM_PADC]);

        //--------------------------------------------------
        // Scan double precision parameters.
        //--------------------------------------------------
        else if (param_starts_with(argv[i], "--tol="))
            err = param_scan_double(strchr(argv[i], '=')+1, &param[PARAM_TOL]);

        //--------------------------------------------------
        // Scan complex parameters.
        //--------------------------------------------------
        else if (param_starts_with(argv[i], "--alpha="))
            err = param_scan_complex(strchr(argv[i], '=')+1, &param[PARAM_ALPHA]);
        else if (param_starts_with(argv[i], "--beta="))
            err = param_scan_complex(strchr(argv[i], '=')+1, &param[PARAM_BETA]);

        //--------------------------------------------------
        // Handle help and errors.
        //--------------------------------------------------
        else if (strcmp(argv[i], "-h") == 0 ||
                 strcmp(argv[i], "--help") == 0) {
            print_routine_usage(routine);
            exit(EXIT_SUCCESS);
        }
        else {
            printf("unknown argument: %s\n", argv[i]);
            exit(EXIT_FAILURE);
        }

        if (err) {
            printf("error scanning argument: %s\n", argv[i]);
            exit(EXIT_FAILURE);
        }
    }

    //================================================================
    // Set default values for uninitialized parameters.
    //================================================================

    //--------------------------------------------------
    // Set character parameters.
    //--------------------------------------------------
    if (param[PARAM_OUTER].num == 0)
        param_add_char('n', &param[PARAM_OUTER]);
    if (param[PARAM_TEST].num == 0)
        param_add_char('y', &param[PARAM_TEST]);

    if (param[PARAM_SIDE].num == 0)
        param_add_char('l', &param[PARAM_SIDE]);
    if (param[PARAM_TRANS].num == 0)
        param_add_char('n', &param[PARAM_TRANS]);
    if (param[PARAM_TRANSA].num == 0)
        param_add_char('n', &param[PARAM_TRANSA]);
    if (param[PARAM_TRANSB].num == 0)
        param_add_char('n', &param[PARAM_TRANSB]);
    if (param[PARAM_UPLO].num == 0)
        param_add_char('l', &param[PARAM_UPLO]);
    if (param[PARAM_DIAG].num == 0)
      param_add_char('n', &param[PARAM_DIAG]);

    //--------------------------------------------------
    // Set integer parameters.
    //--------------------------------------------------
    if (param[PARAM_M].num == 0)
        param_add_int(1000, &param[PARAM_M]);
    if (param[PARAM_N].num == 0)
        param_add_int(1000, &param[PARAM_N]);
    if (param[PARAM_NRHS].num == 0)
        param_add_int(1000, &param[PARAM_NRHS]);
    if (param[PARAM_K].num == 0)
        param_add_int(1000, &param[PARAM_K]);

    if (param[PARAM_NB].num == 0)
        param_add_int(256, &param[PARAM_NB]);

    if (param[PARAM_PADA].num == 0)
        param_add_int(0, &param[PARAM_PADA]);
    if (param[PARAM_PADB].num == 0)
        param_add_int(0, &param[PARAM_PADB]);
    if (param[PARAM_PADC].num == 0)
        param_add_int(0, &param[PARAM_PADC]);

    //--------------------------------------------------
    // Set double precision parameters.
    //--------------------------------------------------
    if (param[PARAM_TOL].num == 0)
        param_add_double(50.0, &param[PARAM_TOL]);

    //--------------------------------------------------
    // Set complex parameters.
    //--------------------------------------------------
    if (param[PARAM_ALPHA].num == 0) {
        PLASMA_Complex64_t z = 1.2345 + 2.3456*_Complex_I;
        param_add_complex(z, &param[PARAM_ALPHA]);
    }
    if (param[PARAM_BETA].num == 0) {
        PLASMA_Complex64_t z = 6.7890 + 7.8901*_Complex_I;
        param_add_double(z, &param[PARAM_BETA]);
    }

    return iter;
}

/***************************************************************************//**
 *
 * @brief Checks if a string starts with a specific prefix.
 *
 * @param[in] str
 * @param[in] prefix
 *
 * @retval 1 - match
 * @retval 0 - no match
 *
 ******************************************************************************/
int param_starts_with(const char *str, const char *prefix)
{
    size_t n = strlen(prefix);
    if (strncmp(str, prefix, n))
        return 0;
    return 1;
}

/***************************************************************************//**
 *
 * @brief Scans a list of integers or ranges (start:end:step).
 *        Adds the value(s) to a parameter iterator.
 *
 * @param[in]    str   - string containin an integer
 * @param[inout] param - parameter iterator
 *
 * @retval 1 - failure
 * @retval 0 - success
 *
 ******************************************************************************/
int param_scan_int(const char *str, param_t *param)
{
    char *endptr;
    do {
        long start = strtol(str, &endptr, 10);
        if (endptr == str) {
            return 1;
        }
        if (*endptr == ':') {
            str = endptr+1;
            long stop = strtol(str, &endptr, 10);
            if (endptr == str || *endptr != ':') {
                return 1;
            }

            str = endptr+1;
            long step = strtol(str, &endptr, 10);
            if (endptr == str || step <= 0) {
                return 1;
            }

            for (int i = start; i <= stop; i += step) {
                param_add_int(i, param);
            }
        }
        else {
            param_add_int(start, param);
        }
        str = endptr+1;
    }
    while (*endptr != '\0');
    return 0;
}

/***************************************************************************//**
 *
 * @brief Scans a list of characters.
 *        Adds the value(s) to a parameter iterator.
 *
 * @param[in]    str   - string containing a single character
 * @param[inout] param - parameter iterator
 *
 * @retval 1 - failure
 * @retval 0 - success
 *
 ******************************************************************************/
int param_scan_char(const char *str, param_t *param)
{
    const char *endptr;
    do {
        if (*str == '\0') {
            return 1;
        }
        param_add_char(*str, param);
        endptr = str+1;
        str = endptr+1;
    }
    while (*endptr != '\0');
    return 0;
}

/***************************************************************************//**
 *
 * @brief Scans a list of double precision numbers or ranges (start:end:step).
 *        Adds the value(s) to a parameter iterator.
 *
 * @param[in]    str   - string containing a double precision number
 * @param[inout] param - parameter iterator
 *
 * @retval 1 - failure
 * @retval 0 - success
 *
 ******************************************************************************/
int param_scan_double(const char *str, param_t *param)
{
    char *endptr;
    do {
        double start = strtod(str, &endptr);
        if (endptr == str) {
            return 1;
        }
        if (*endptr == ':') {
            str = endptr+1;
            double stop = strtod(str, &endptr);
            if (endptr == str || *endptr != ':') {
                return 1;
            }

            str = endptr+1;
            double step = strtod(str, &endptr);
            if (endptr == str || step <= 0) {
                return 1;
            }

            // add fraction of step to allow for rounding error
            for (double d = start; d <= stop + step/10.; d += step) {
                param_add_double(d, param);
            }
        }
        else {
            param_add_double(start, param);
        }
        str = endptr+1;
    }
    while (*endptr != '\0');
    return 0;
}

/***************************************************************************//**
 *
 * @brief Scans a list of complex numbers in format: 1.23 or 1.23+2.45i. (No ranges.)
 *        Adds the value(s) to a parameter iterator.
 *
 * @param[in]    str   - string containing a double precision number
 * @param[inout] param - parameter iterator
 *
 * @retval 1 - failure
 * @retval 0 - success
 *
 ******************************************************************************/
int param_scan_complex(const char *str, param_t *param)
{
    char *endptr;
    do {
        double re = strtod(str, &endptr);
        double im = 0.0;
        if (endptr == str) {
            return 1;
        }
        if (*endptr == '+') {
            str = endptr+1;
            im = strtod(str, &endptr);
            if (endptr == str || *endptr != 'i') {
                return 1;
            }
            endptr += 1;  // skip 'i'
        }
        PLASMA_Complex64_t z = re + im*_Complex_I;
        param_add_complex(z, param);
        str = endptr+1;
    }
    while (*endptr != '\0');
    return 0;
}

/***************************************************************************//**
 *
 * @brief Adds an integer to a parameter iterator.
 *
 * @param[in]    ival  - integer
 * @param[inout] param - parameter iterator
 *
 ******************************************************************************/
void param_add_int(int ival, param_t *param)
{
    param->val[param->num].i = ival;
    param->num++;
    if (param->num == param->size) {
        param->size *= 2;
        param->val = (param_value_t*) realloc(
            param->val, param->size*sizeof(param_value_t));
        assert(param->val != NULL);
    }
}

/***************************************************************************//**
 *
 * @brief Adds a character to a parameter iterator.
 *
 * @param[in]    cval  - character
 * @param[inout] param - parameter iterator
 *
 ******************************************************************************/
void param_add_char(char cval, param_t *param)
{
    param->val[param->num].c = cval;
    param->num++;
    if (param->num == param->size) {
        param->size *= 2;
        param->val = (param_value_t*) realloc(
            param->val, param->size*sizeof(param_value_t));
        assert(param->val != NULL);
    }
}

/***************************************************************************//**
 *
 * @brief Adds a double precision number to a parameter iterator.
 *
 * @param[in]    dval  - double precision value
 * @param[inout] param - parameter iterator
 *
 ******************************************************************************/
void param_add_double(double dval, param_t *param)
{
    param->val[param->num].d = dval;
    param->num++;
    if (param->num == param->size) {
        param->size *= 2;
        param->val = (param_value_t*) realloc(
            param->val, param->size*sizeof(param_value_t));
        assert(param->val != NULL);
    }
}

/***************************************************************************//**
 *
 * @brief Adds a complex number to a parameter iterator.
 *
 * @param[in]    zval  - complex value
 * @param[inout] param - parameter iterator
 *
 ******************************************************************************/
void param_add_complex(PLASMA_Complex64_t zval, param_t *param)
{
    param->val[param->num].z = zval;
    param->num++;
    if (param->num == param->size) {
        param->size *= 2;
        param->val = (param_value_t*) realloc(
            param->val, param->size*sizeof(param_value_t));
        assert(param->val != NULL);
    }
}

/***************************************************************************//**
 *
 * @brief Steps through an array of parameter iterators
 *        (inner product evaluation).
 *        Advances all iterators at the same time.
 *        Iterators that exhausted their range return the last value.
 *
 * @param[inout] param - array of parameter iterators
 *
 * @retval 1 - more iterations
 * @retval 0 - no more iterations
 *
 ******************************************************************************/
int param_step_inner(param_t param[])
{
    int finished = 1;
    for (int i = 0; i < PARAM_SIZEOF; i++) {
        if (param[i].pos < param[i].num-1) {
            param[i].pos++;
            finished = 0;
        }
    }
    return ! finished;
}

/***************************************************************************//**
 *
 * @brief Steps through an array of parameter iterators
 *        (outer product evaluation).
 *        Advances one iterator at a time.
 *
 * @param[inout] param - array of parameter iterators
 *
 * @retval 1 - more iterations
 * @retval 0 - no more iterations
 *
 ******************************************************************************/
int param_step_outer(param_t param[], int idx)
{
    while (param[idx].num == 0) {
        if (++idx == PARAM_SIZEOF) {
            return 0;
        }
    }

    if (++param[idx].pos == param[idx].num) {
        param[idx].pos = 0;
        return param_step_outer(param, idx+1);
    }
    return 1;
}

/***************************************************************************//**
 *
 * @brief Copies a snapshot of the current iteration of param iterators to pval.
 *
 * @param[in]  param - array of parameter iterators
 * @param[out] pval  - array of parameter values
 *
 ******************************************************************************/
int param_snap(param_t param[], param_value_t pval[])
{
    for (int i = 0; i < PARAM_SIZEOF; i++) {
        pval[i] = param[i].val[param[i].pos];
    }
    return 0;
}<|MERGE_RESOLUTION|>--- conflicted
+++ resolved
@@ -409,11 +409,7 @@
             err = param_scan_int(strchr(argv[i], '=')+1, &param[PARAM_M]);
         else if (param_starts_with(argv[i], "--n="))
             err = param_scan_int(strchr(argv[i], '=')+1, &param[PARAM_N]);
-<<<<<<< HEAD
         else if (param_starts_with(argv[i], "--nrhs="))
-=======
-	else if (param_starts_with(argv[i], "--nrhs="))
->>>>>>> 74fd38c6
             err = param_scan_int(strchr(argv[i], '=')+1, &param[PARAM_NRHS]);
         else if (param_starts_with(argv[i], "--k="))
             err = param_scan_int(strchr(argv[i], '=')+1, &param[PARAM_K]);
