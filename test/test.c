--- conflicted
+++ resolved
@@ -2,23 +2,9 @@
  *
  * @file test.c
  *
-<<<<<<< HEAD
- *  PLASMA testing harness.
- *  PLASMA is a software package provided by Univ. of Tennessee,
- *  Univ. of Manchester, Univ. of California Berkeley and
- *  Univ. of Colorado Denver.
- *
- * @version 3.0.0
- * @author  Jakub Kurzak
- * @author  Samuel D. Relton
- * @author  Mawussi Zounon
- * @author  Maksims Abalenkovs
- * @date    2016-06-22
-=======
  *  PLASMA is a software package provided by:
  *  University of Tennessee, US,
  *  University of Manchester, UK.
->>>>>>> 434ddcc8
  *
  **/
 #include "test.h"
@@ -529,9 +515,6 @@
     if (param[PARAM_NRHS].num == 0)
         param_add_int(1000, &param[PARAM_NRHS]);
 
-    if (param[PARAM_NRHS].num == 0)
-        param_add_int(1000, &param[PARAM_NRHS]);
-
     if (param[PARAM_NB].num == 0)
         param_add_int(256, &param[PARAM_NB]);
     if (param[PARAM_IB].num == 0)
