/**
 *
 * @file flops.h
 *
<<<<<<< HEAD
 *  PLASMA FLOP counts.
 *  PLASMA is a software package provided by Univ. of Tennessee,
 *  Univ. of California Berkeley and Univ. of Colorado Denver.
 *
 * @version 3.0.0
 * @author  Jakub Kurzak
 * @author  Mathieu Faverge
 * @author  Mark Gates
 * @author  Maksims Abalenkovs
 * @date    2016-07-15
=======
 *  PLASMA is a software package provided by:
 *  University of Tennessee, US,
 *  University of Manchester, UK.
>>>>>>> 434ddcc8
 *
 **/
#ifndef ICL_PLASMA_FLOPS_H
#define ICL_PLASMA_FLOPS_H

#include "plasma_types.h"

#ifdef __cplusplus
extern "C" {
#endif

//==============================================================================
// Level 2 BLAS
// Generic formulas come from LAWN 41
//==============================================================================

<<<<<<< HEAD
/*
 * Level 2 BLAS
 *
 * @note Considers case when alpha != +-1 and beta != +-1 || 0
 */
=======
//------------------------------------------------------------ gemv
>>>>>>> 434ddcc8
static double fmuls_gemv(double m, double n)
    { return m*n + 2.*m; }

static double fadds_gemv(double m, double n)
    { return m*n; }

<<<<<<< HEAD
=======
static double  flops_zgemv(double m, double n)
    { return 6.*fmuls_gemv(m, n) + 2.*fadds_gemv(m, n); }

static double  flops_cgemv(double m, double n)
    { return 6.*fmuls_gemv(m, n) + 2.*fadds_gemv(m, n); }

static double  flops_dgemv(double m, double n)
    { return    fmuls_gemv(m, n) +    fadds_gemv(m, n); }

static double  flops_sgemv(double m, double n)
    { return    fmuls_gemv(m, n) +    fadds_gemv(m, n); }

//------------------------------------------------------------ symv/hemv
>>>>>>> 434ddcc8
static double fmuls_symv(double n)
    { return fmuls_gemv(n, n); }

static double fadds_symv(double n)
    { return fadds_gemv(n, n); }

static double fmuls_hemv(double n)
    { return fmuls_symv(n); }

static double fadds_hemv(double n)
    { return fadds_symv(n); }

<<<<<<< HEAD
/*
 * Level 3 BLAS
 */
static double fmuls_gemm(double m, double n, double k)
    { return m*n*k; }

static double fadds_gemm(double m, double n, double k)
    { return m*n*k; }

static double fmuls_symm(PLASMA_enum side, double m, double n)
{
    return (side == PlasmaLeft)
        ? fmuls_gemm(m, m, n)
        : fmuls_gemm(m, n, n);
}

static double fadds_symm(PLASMA_enum side, double m, double n)
{
    return (side == PlasmaLeft)
        ? fadds_gemm(m, m, n)
        : fadds_gemm(m, n, n);
}

static double fmuls_hemm(PLASMA_enum side, double m, double n)
    { return fmuls_symm(side, m, n); }

static double fadds_hemm(PLASMA_enum side, double m, double n)
    { return fadds_symm(side, m, n); }

static double fmuls_syrk(double k, double n)
    { return 0.5*k*n*(n + 1); }

static double fadds_syrk(double k, double n)
    { return 0.5*k*n*(n + 1); }

static double fmuls_herk(double k, double n)
    { return fmuls_syrk(k, n); }

static double fadds_herk(double k, double n)
    { return fadds_syrk(k, n); }

static double fmuls_syr2k(double k, double n)
    { return k*n*n; }

static double fadds_syr2k(double k, double n)
    { return k*n*n + n; }

static double fmuls_her2k(double k, double n)
    { return fmuls_syr2k(k, n); }

static double fadds_her2k(double k, double n)
    { return fadds_syr2k(k, n); }

static double fmuls_trmm_2(double m, double n)
    { return 0.5*n*m*(m + 1); }

static double fadds_trmm_2(double m, double n)
    { return 0.5*n*m*(m - 1); }

static double fmuls_trmm(PLASMA_enum side, double m, double n)
{
    return (side == PlasmaLeft)
        ? fmuls_trmm_2(m, n)
        : fmuls_trmm_2(n, m);
}

static double fadds_trmm(PLASMA_enum side, double m, double n)
{
    return (side == PlasmaLeft)
        ? fadds_trmm_2(m, n)
        : fadds_trmm_2(n, m);
}

static double fmuls_trsm(PLASMA_enum side, double m, double n)
    { return fmuls_trmm(side, m, n); }

static double fadds_trsm(PLASMA_enum side, double m, double n)
    { return fadds_trmm(side, m, n); }

/*
 * LAPACK
 */
static double fmuls_getrf(double m, double n)
{
    return (m < n)
        ? (0.5*m*(m*(n - 1./3.*m - 1.) + n) + 2./3.*m)
        : (0.5*n*(n*(m - 1./3.*n - 1.) + m) + 2./3.*n);
}

static double fadds_getrf(double m, double n)
{
    return (m < n)
        ? (0.5*m*(m*(n - 1./3.*m) - n) + 1./6.*m)
        : (0.5*n*(n*(m - 1./3.*n) - m) + 1./6.*n);
}

static double fmuls_getri(double n)
    { return n*(5./6. + n*(2./3.*n + 0.5)); }

static double fadds_getri(double n)
    { return n*(5./6. + n*(2./3.*n - 1.5)); }

static double fmuls_getrs(double n, double nrhs)
    { return nrhs*n*n; }

static double fadds_getrs(double n, double nrhs)
    { return nrhs*n*(n - 1); }

static double fmuls_potrf(double n)
    { return n*((1./6.*n + 0.5)*n + 1./3.); }

static double fadds_potrf(double n)
    { return n*((1./6.*n)*n - 1./6.); }

static double fmuls_potri(double n)
    { return n*(2./3. + n*(1./3.*n + 1.0)); }

static double fadds_potri(double n)
    { return n*(1./6. + n*(1./3.*n - 0.5)); }

static double fmuls_potrs(double n, double nrhs)
    { return nrhs*n*(n + 1); }

static double fadds_potrs(double n, double nrhs)
    { return nrhs*n*(n - 1); }

static double fmuls_geqrf(double m, double n)
{
    return (m > n)
        ? (n*(n*( 0.5 - 1./3.*n + m) +    m + 23./6.))
        : (m*(m*(-0.5 - 1./3.*m + n) + 2.*n + 23./6.));
}

static double fadds_geqrf(double m, double n)
{
    return (m > n)
        ? (n*(n*( 0.5 - 1./3.*n + m)        +  5./6.))
        : (m*(m*(-0.5 - 1./3.*m + n) +    n +  5./6.));
}

static double fmuls_geqrt(double m, double n)
    { return 0.5*m*n; }

static double fadds_geqrt(double m, double n)
    { return 0.5*m*n; }

static double fmuls_geqlf(double m, double n)
    { return fmuls_geqrf(m, n); }

static double fadds_geqlf(double m, double n)
    { return fadds_geqrf(m, n); }

static double fmuls_gerqf(double m, double n)
{
    return (m > n)
        ? (n*(n*( 0.5 - 1./3.*n + m) +    m + 29./6.))
        : (m*(m*(-0.5 - 1./3.*m + n) + 2.*n + 29./6.));
}

static double fadds_gerqf(double m, double n)
{
    return (m > n)
        ? (n*(n*(-0.5 - 1./3.*n + m) +    m +  5./6.))
        : (m*(m*( 0.5 - 1./3.*m + n) +      +  5./6.));
}

static double fmuls_gelqf(double m, double n)
    { return  fmuls_gerqf(m, n); }

static double fadds_gelqf(double m, double n)
    { return  fadds_gerqf(m, n); }

static double fmuls_ungqr(double m, double n, double k)
    { return k*(2.*m*n +  2.*n - 5./3. + k*(2./3.*k - (m + n) - 1.)); }

static double fadds_ungqr(double m, double n, double k)
    { return k*(2.*m*n + n - m + 1./3. + k*(2./3.*k - (m + n))); }

static double fmuls_ungql(double m, double n, double k)
    { return  fmuls_ungqr(m, n, k); }

static double fadds_ungql(double m, double n, double k)
    { return fadds_ungqr(m, n, k); }

static double fmuls_ungrq(double m, double n, double k)
    { return k*(2.*m*n + m + n - 2./3. + k*(2./3.*k - (m + n) - 1.)); }

static double fadds_ungrq(double m, double n, double k)
    { return k*(2.*m*n + m - n + 1./3. + k*(2./3.*k - (m + n))); }

static double fmuls_unglq(double m, double n, double k)
    { return fmuls_ungrq(m, n, k); }

static double fadds_unglq(double m, double n, double k)
    { return fadds_ungrq(m, n, k); }

static double fmuls_geqrs(double m, double n, double nrhs)
    { return nrhs*(n*(2.*m - 0.5*n + 2.5)); }

static double fadds_geqrs(double m, double n, double nrhs)
    { return nrhs*(n*(2.*m - 0.5*n + 0.5)); }

static double fmuls_unmqr(PLASMA_enum side, double m, double n, double k)
{
    return (side == PlasmaLeft)
        ? (2.*n*m*k - n*k*k + 2.*n*k)
        : (2.*n*m*k - m*k*k + m*k + n*k - 0.5*k*k + 0.5*k);
}

static double fadds_unmqr(PLASMA_enum side, double m, double n, double k)
{
    return (side == PlasmaLeft)
        ? (2.*n*m*k - n*k*k + n*k)
        : (2.*n*m*k - m*k*k + m*k);
}

static double fmuls_unmql(PLASMA_enum side, double m, double n, double k)
    { return fmuls_unmqr(side, m, n, k); }

static double fadds_unmql(PLASMA_enum side, double m, double n, double k)
    { return fadds_unmqr(side, m, n, k); }

static double fmuls_unmrq(PLASMA_enum side, double m, double n, double k)
    { return fmuls_unmqr(side, m, n, k); }

static double fadds_unmrq(PLASMA_enum side, double m, double n, double k)
    { return fadds_unmqr(side, m, n, k); }

static double fmuls_unmlq(PLASMA_enum side, double m, double n, double k)
    { return fmuls_unmqr(side, m, n, k); }

static double fadds_unmlq(PLASMA_enum side, double m, double n, double k)
    { return fadds_unmqr(side, m, n, k); }

static double fmuls_trtri(double n)
    { return n*(n*(1./6.*n + 0.5) + 1./3.); }

static double fadds_trtri(double n)
    { return n*(n*(1./6.*n - 0.5) + 1./3.); }

static double fmuls_gehrd(double n)
    { return n*(n*(5./3. *n + 0.5) - 7./6.) - 13.; }

static double fadds_gehrd(double n)
    { return n*(n*(5./3. *n - 1.0) - 2./3.) -  8.; }

static double fmuls_sytrd(double n)
    { return n*(n*(2./3.*n + 2.5) - 1./6.) - 15.; }

static double fadds_sytrd(double n)
    { return n*(n*(2./3.*n + 1.0) - 8./3.) -  4.; }

static double fmuls_hetrd(double n)
    { return fmuls_sytrd(n); }

static double fadds_hetrd(double n)
    { return fadds_sytrd(n); }

static double fmuls_gebrd(double m, double n)
{
    return (m >= n)
        ? (n*(n*(2.*m - 2./3.*n + 2.) + 20./3.))
        : (m*(m*(2.*n - 2./3.*m + 2.) + 20./3.));
}

static double fadds_gebrd(double m, double n)
{
    return (m >= n)
        ? (n*(n*(2.*m - 2./3.*n + 1.) - m +  5./3.))
        : (m*(m*(2.*n - 2./3.*m + 1.) - n +  5./3.));
}

static double fmuls_larfg(double n)
    { return 2*n; }

static double fadds_larfg(double n)
    { return   n; }

//==============================================================================
// Precision-specific functions
//==============================================================================

/*
 * Level 2 BLAS
 */
=======
>>>>>>> 434ddcc8
static double  flops_zhemv(double n)
    { return 6.*fmuls_hemv(n) + 2.*fadds_hemv(n); }

static double  flops_chemv(double n)
    { return 6.*fmuls_hemv(n) + 2.*fadds_hemv(n); }

<<<<<<< HEAD
static double  flops_zgemv(double m, double n)
    { return 6.*fmuls_gemv(m, n) + 2.*fadds_gemv(m, n); }

static double  flops_cgemv(double m, double n)
    { return 6.*fmuls_gemv(m, n) + 2.*fadds_gemv(m, n); }

static double  flops_dgemv(double m, double n)
    { return    fmuls_gemv(m, n) +    fadds_gemv(m, n); }

static double  flops_sgemv(double m, double n)
    { return    fmuls_gemv(m, n) +    fadds_gemv(m, n); }

=======
>>>>>>> 434ddcc8
static double  flops_zsymv(double n)
    { return 6.*fmuls_symv(n) + 2.*fadds_symv(n); }

static double  flops_csymv(double n)
    { return 6.*fmuls_symv(n) + 2.*fadds_symv(n); }

static double  flops_dsymv(double n)
    { return    fmuls_symv(n) +    fadds_symv(n); }

static double  flops_ssymv(double n)
    { return    fmuls_symv(n) +    fadds_symv(n); }

<<<<<<< HEAD
/*
 * Level 3 BLAS
 */
=======
//==============================================================================
// Level 3 BLAS
//==============================================================================

//------------------------------------------------------------ gemm
static double fmuls_gemm(double m, double n, double k)
    { return m*n*k; }

static double fadds_gemm(double m, double n, double k)
    { return m*n*k; }

>>>>>>> 434ddcc8
static double  flops_zgemm(double m, double n, double k)
    { return 6.*fmuls_gemm(m, n, k) + 2.*fadds_gemm(m, n, k); }

static double  flops_cgemm(double m, double n, double k)
    { return 6.*fmuls_gemm(m, n, k) + 2.*fadds_gemm(m, n, k); }

static double  flops_dgemm(double m, double n, double k)
    { return    fmuls_gemm(m, n, k) +    fadds_gemm(m, n, k); }

static double  flops_sgemm(double m, double n, double k)
    { return    fmuls_gemm(m, n, k) +    fadds_gemm(m, n, k); }

<<<<<<< HEAD
=======
//------------------------------------------------------------ symm/hemm
static double fmuls_symm(PLASMA_enum side, double m, double n)
{
    return (side == PlasmaLeft)
        ? fmuls_gemm(m, m, n)
        : fmuls_gemm(m, n, n);
}

static double fadds_symm(PLASMA_enum side, double m, double n)
{
    return (side == PlasmaLeft)
        ? fadds_gemm(m, m, n)
        : fadds_gemm(m, n, n);
}

static double fmuls_hemm(PLASMA_enum side, double m, double n)
    { return fmuls_symm(side, m, n); }

static double fadds_hemm(PLASMA_enum side, double m, double n)
    { return fadds_symm(side, m, n); }

>>>>>>> 434ddcc8
static double  flops_zhemm(PLASMA_enum side, double m, double n)
    { return 6.*fmuls_hemm(side, m, n) + 2.*fadds_hemm(side, m, n); }

static double  flops_chemm(PLASMA_enum side, double m, double n)
    { return 6.*fmuls_hemm(side, m, n) + 2.*fadds_hemm(side, m, n); }

static double  flops_zsymm(PLASMA_enum side, double m, double n)
    { return 6.*fmuls_symm(side, m, n) + 2.*fadds_symm(side, m, n); }

static double  flops_csymm(PLASMA_enum side, double m, double n)
    { return 6.*fmuls_symm(side, m, n) + 2.*fadds_symm(side, m, n); }

static double  flops_dsymm(PLASMA_enum side, double m, double n)
    { return    fmuls_symm(side, m, n) +    fadds_symm(side, m, n); }

static double  flops_ssymm(PLASMA_enum side, double m, double n)
    { return    fmuls_symm(side, m, n) +    fadds_symm(side, m, n); }

<<<<<<< HEAD
=======
//------------------------------------------------------------ syrk/herk
static double fmuls_syrk(double k, double n)
    { return 0.5*k*n*(n + 1); }

static double fadds_syrk(double k, double n)
    { return 0.5*k*n*(n + 1); }

static double fmuls_herk(double k, double n)
    { return fmuls_syrk(k, n); }

static double fadds_herk(double k, double n)
    { return fadds_syrk(k, n); }

>>>>>>> 434ddcc8
static double  flops_zherk(double k, double n)
    { return 6.*fmuls_herk(k, n) + 2.*fadds_herk(k, n); }

static double  flops_cherk(double k, double n)
    { return 6.*fmuls_herk(k, n) + 2.*fadds_herk(k, n); }

static double  flops_zsyrk(double k, double n)
    { return 6.*fmuls_syrk(k, n) + 2.*fadds_syrk(k, n); }

static double  flops_csyrk(double k, double n)
    { return 6.*fmuls_syrk(k, n) + 2.*fadds_syrk(k, n); }

static double  flops_dsyrk(double k, double n)
    { return    fmuls_syrk(k, n) +    fadds_syrk(k, n); }

static double  flops_ssyrk(double k, double n)
    { return    fmuls_syrk(k, n) +    fadds_syrk(k, n); }

<<<<<<< HEAD
=======
//------------------------------------------------------------ syr2k/her2k
static double fmuls_syr2k(double k, double n)
    { return k*n*n; }

static double fadds_syr2k(double k, double n)
    { return k*n*n + n; }

static double fmuls_her2k(double k, double n)
    { return fmuls_syr2k(k, n); }

static double fadds_her2k(double k, double n)
    { return fadds_syr2k(k, n); }

>>>>>>> 434ddcc8
static double  flops_zher2k(double k, double n)
    { return 6.*fmuls_her2k(k, n) + 2.*fadds_her2k(k, n); }

static double  flops_cher2k(double k, double n)
    { return 6.*fmuls_her2k(k, n) + 2.*fadds_her2k(k, n); }

static double  flops_zsyr2k(double k, double n)
    { return 6.*fmuls_syr2k(k, n) + 2.*fadds_syr2k(k, n); }

static double  flops_csyr2k(double k, double n)
    { return 6.*fmuls_syr2k(k, n) + 2.*fadds_syr2k(k, n); }

static double  flops_dsyr2k(double k, double n)
    { return    fmuls_syr2k(k, n) +    fadds_syr2k(k, n); }

static double  flops_ssyr2k(double k, double n)
    { return    fmuls_syr2k(k, n) +    fadds_syr2k(k, n); }

<<<<<<< HEAD
=======
//------------------------------------------------------------ trmm
static double fmuls_trmm_2(double m, double n)
    { return 0.5*n*m*(m + 1); }

static double fadds_trmm_2(double m, double n)
    { return 0.5*n*m*(m - 1); }

static double fmuls_trmm(PLASMA_enum side, double m, double n)
{
    return (side == PlasmaLeft)
        ? fmuls_trmm_2(m, n)
        : fmuls_trmm_2(n, m);
}

static double fadds_trmm(PLASMA_enum side, double m, double n)
{
    return (side == PlasmaLeft)
        ? fadds_trmm_2(m, n)
        : fadds_trmm_2(n, m);
}

>>>>>>> 434ddcc8
static double  flops_ztrmm(PLASMA_enum side, double m, double n)
    { return 6.*fmuls_trmm(side, m, n) + 2.*fadds_trmm(side, m, n); }

static double  flops_ctrmm(PLASMA_enum side, double m, double n)
    { return 6.*fmuls_trmm(side, m, n) + 2.*fadds_trmm(side, m, n); }

static double  flops_dtrmm(PLASMA_enum side, double m, double n)
    { return    fmuls_trmm(side, m, n) +    fadds_trmm(side, m, n); }

static double  flops_strmm(PLASMA_enum side, double m, double n)
    { return    fmuls_trmm(side, m, n) +    fadds_trmm(side, m, n); }

<<<<<<< HEAD
=======
//------------------------------------------------------------ trsm
static double fmuls_trsm(PLASMA_enum side, double m, double n)
    { return fmuls_trmm(side, m, n); }

static double fadds_trsm(PLASMA_enum side, double m, double n)
    { return fadds_trmm(side, m, n); }

>>>>>>> 434ddcc8
static double  flops_ztrsm(PLASMA_enum side, double m, double n)
    { return 6.*fmuls_trsm(side, m, n) + 2.*fadds_trsm(side, m, n); }

static double  flops_ctrsm(PLASMA_enum side, double m, double n)
    { return 6.*fmuls_trsm(side, m, n) + 2.*fadds_trsm(side, m, n); }

static double  flops_dtrsm(PLASMA_enum side, double m, double n)
    { return    fmuls_trsm(side, m, n) +    fadds_trsm(side, m, n); }

static double  flops_strsm(PLASMA_enum side, double m, double n)
    { return    fmuls_trsm(side, m, n) +    fadds_trsm(side, m, n); }

<<<<<<< HEAD
/*
 * LAPACK
 */
=======
//==============================================================================
// LAPACK
//==============================================================================

//------------------------------------------------------------ getrf
static double fmuls_getrf(double m, double n)
{
    return (m < n)
        ? (0.5*m*(m*(n - 1./3.*m - 1.) + n) + 2./3.*m)
        : (0.5*n*(n*(m - 1./3.*n - 1.) + m) + 2./3.*n);
}

static double fadds_getrf(double m, double n)
{
    return (m < n)
        ? (0.5*m*(m*(n - 1./3.*m) - n) + 1./6.*m)
        : (0.5*n*(n*(m - 1./3.*n) - m) + 1./6.*n);
}

>>>>>>> 434ddcc8
static double  flops_zgetrf(double m, double n)
    { return 6.*fmuls_getrf(m, n) + 2.*fadds_getrf(m, n); }

static double  flops_cgetrf(double m, double n)
    { return 6.*fmuls_getrf(m, n) + 2.*fadds_getrf(m, n); }

static double  flops_dgetrf(double m, double n)
    { return    fmuls_getrf(m, n) +    fadds_getrf(m, n); }

static double  flops_sgetrf(double m, double n)
    { return    fmuls_getrf(m, n) +    fadds_getrf(m, n); }

<<<<<<< HEAD
=======
//------------------------------------------------------------ getri
static double fmuls_getri(double n)
    { return n*(5./6. + n*(2./3.*n + 0.5)); }

static double fadds_getri(double n)
    { return n*(5./6. + n*(2./3.*n - 1.5)); }

>>>>>>> 434ddcc8
static double  flops_zgetri(double n)
    { return 6.*fmuls_getri(n) + 2.*fadds_getri(n); }

static double  flops_cgetri(double n)
    { return 6.*fmuls_getri(n) + 2.*fadds_getri(n); }

static double  flops_dgetri(double n)
    { return    fmuls_getri(n) +    fadds_getri(n); }

static double  flops_sgetri(double n)
    { return    fmuls_getri(n) +    fadds_getri(n); }

<<<<<<< HEAD
=======
//------------------------------------------------------------ getrs
static double fmuls_getrs(double n, double nrhs)
    { return nrhs*n*n; }

static double fadds_getrs(double n, double nrhs)
    { return nrhs*n*(n - 1); }

>>>>>>> 434ddcc8
static double  flops_zgetrs(double n, double nrhs)
    { return 6.*fmuls_getrs(n, nrhs) + 2.*fadds_getrs(n, nrhs); }

static double  flops_cgetrs(double n, double nrhs)
    { return 6.*fmuls_getrs(n, nrhs) + 2.*fadds_getrs(n, nrhs); }

static double  flops_dgetrs(double n, double nrhs)
    { return    fmuls_getrs(n, nrhs) +    fadds_getrs(n, nrhs); }

static double  flops_sgetrs(double n, double nrhs)
    { return    fmuls_getrs(n, nrhs) +    fadds_getrs(n, nrhs); }

<<<<<<< HEAD
=======
//------------------------------------------------------------ potrf
static double fmuls_potrf(double n)
    { return n*((1./6.*n + 0.5)*n + 1./3.); }

static double fadds_potrf(double n)
    { return n*((1./6.*n)*n - 1./6.); }

>>>>>>> 434ddcc8
static double  flops_zpotrf(double n)
    { return 6.*fmuls_potrf(n) + 2.*fadds_potrf(n); }

static double  flops_cpotrf(double n)
    { return 6.*fmuls_potrf(n) + 2.*fadds_potrf(n); }

static double  flops_dpotrf(double n)
    { return    fmuls_potrf(n) +    fadds_potrf(n); }

static double  flops_spotrf(double n)
    { return    fmuls_potrf(n) +    fadds_potrf(n); }

<<<<<<< HEAD
=======
//------------------------------------------------------------ potri
static double fmuls_potri(double n)
    { return n*(2./3. + n*(1./3.*n + 1.0)); }

static double fadds_potri(double n)
    { return n*(1./6. + n*(1./3.*n - 0.5)); }

>>>>>>> 434ddcc8
static double  flops_zpotri(double n)
    { return 6.*fmuls_potri(n) + 2.*fadds_potri(n); }

static double  flops_cpotri(double n)
    { return 6.*fmuls_potri(n) + 2.*fadds_potri(n); }

static double  flops_dpotri(double n)
    { return    fmuls_potri(n) +    fadds_potri(n); }

static double  flops_spotri(double n)
    { return    fmuls_potri(n) +    fadds_potri(n); }

<<<<<<< HEAD
=======
//------------------------------------------------------------ potrs
static double fmuls_potrs(double n, double nrhs)
    { return nrhs*n*(n + 1); }

static double fadds_potrs(double n, double nrhs)
    { return nrhs*n*(n - 1); }

>>>>>>> 434ddcc8
static double  flops_zpotrs(double n, double nrhs)
    { return 6.*fmuls_potrs(n, nrhs) + 2.*fadds_potrs(n, nrhs); }

static double  flops_cpotrs(double n, double nrhs)
    { return 6.*fmuls_potrs(n, nrhs) + 2.*fadds_potrs(n, nrhs); }

static double  flops_dpotrs(double n, double nrhs)
    { return    fmuls_potrs(n, nrhs) +    fadds_potrs(n, nrhs); }

static double  flops_spotrs(double n, double nrhs)
    { return    fmuls_potrs(n, nrhs) +    fadds_potrs(n, nrhs); }

<<<<<<< HEAD
=======
//------------------------------------------------------------ geqrf
static double fmuls_geqrf(double m, double n)
{
    return (m > n)
        ? (n*(n*( 0.5 - 1./3.*n + m) +    m + 23./6.))
        : (m*(m*(-0.5 - 1./3.*m + n) + 2.*n + 23./6.));
}

static double fadds_geqrf(double m, double n)
{
    return (m > n)
        ? (n*(n*( 0.5 - 1./3.*n + m)        +  5./6.))
        : (m*(m*(-0.5 - 1./3.*m + n) +    n +  5./6.));
}

>>>>>>> 434ddcc8
static double  flops_zgeqrf(double m, double n)
    { return 6.*fmuls_geqrf(m, n) + 2.*fadds_geqrf(m, n); }

static double  flops_cgeqrf(double m, double n)
    { return 6.*fmuls_geqrf(m, n) + 2.*fadds_geqrf(m, n); }

static double  flops_dgeqrf(double m, double n)
    { return    fmuls_geqrf(m, n) +    fadds_geqrf(m, n); }

static double  flops_sgeqrf(double m, double n)
    { return    fmuls_geqrf(m, n) +    fadds_geqrf(m, n); }

<<<<<<< HEAD
=======
//------------------------------------------------------------ geqrt
static double fmuls_geqrt(double m, double n)
    { return 0.5*m*n; }

static double fadds_geqrt(double m, double n)
    { return 0.5*m*n; }

>>>>>>> 434ddcc8
static double  flops_zgeqrt(double m, double n)
    { return 6.*fmuls_geqrt(m, n) + 2.*fadds_geqrt(m, n); }

static double  flops_cgeqrt(double m, double n)
    { return 6.*fmuls_geqrt(m, n) + 2.*fadds_geqrt(m, n); }

static double  flops_dgeqrt(double m, double n)
    { return    fmuls_geqrt(m, n) +    fadds_geqrt(m, n); }

static double  flops_sgeqrt(double m, double n)
    { return    fmuls_geqrt(m, n) +    fadds_geqrt(m, n); }

<<<<<<< HEAD
=======
//------------------------------------------------------------ geqlf
static double fmuls_geqlf(double m, double n)
    { return fmuls_geqrf(m, n); }

static double fadds_geqlf(double m, double n)
    { return fadds_geqrf(m, n); }

>>>>>>> 434ddcc8
static double  flops_zgeqlf(double m, double n)
    { return 6.*fmuls_geqlf(m, n) + 2.*fadds_geqlf(m, n); }

static double  flops_cgeqlf(double m, double n)
    { return 6.*fmuls_geqlf(m, n) + 2.*fadds_geqlf(m, n); }

static double  flops_dgeqlf(double m, double n)
    { return    fmuls_geqlf(m, n) +    fadds_geqlf(m, n); }

static double  flops_sgeqlf(double m, double n)
    { return    fmuls_geqlf(m, n) +    fadds_geqlf(m, n); }

<<<<<<< HEAD
=======
//------------------------------------------------------------ gerqf
static double fmuls_gerqf(double m, double n)
{
    return (m > n)
        ? (n*(n*( 0.5 - 1./3.*n + m) +    m + 29./6.))
        : (m*(m*(-0.5 - 1./3.*m + n) + 2.*n + 29./6.));
}

static double fadds_gerqf(double m, double n)
{
    return (m > n)
        ? (n*(n*(-0.5 - 1./3.*n + m) +    m +  5./6.))
        : (m*(m*( 0.5 - 1./3.*m + n) +      +  5./6.));
}

>>>>>>> 434ddcc8
static double  flops_zgerqf(double m, double n)
    { return 6.*fmuls_gerqf(m, n) + 2.*fadds_gerqf(m, n); }

static double  flops_cgerqf(double m, double n)
    { return 6.*fmuls_gerqf(m, n) + 2.*fadds_gerqf(m, n); }

static double  flops_dgerqf(double m, double n)
    { return    fmuls_gerqf(m, n) +    fadds_gerqf(m, n); }

static double  flops_sgerqf(double m, double n)
    { return    fmuls_gerqf(m, n) +    fadds_gerqf(m, n); }

<<<<<<< HEAD
=======
//------------------------------------------------------------ gelqf
static double fmuls_gelqf(double m, double n)
    { return  fmuls_gerqf(m, n); }

static double fadds_gelqf(double m, double n)
    { return  fadds_gerqf(m, n); }

>>>>>>> 434ddcc8
static double  flops_zgelqf(double m, double n)
    { return 6.*fmuls_gelqf(m, n) + 2.*fadds_gelqf(m, n); }

static double  flops_cgelqf(double m, double n)
    { return 6.*fmuls_gelqf(m, n) + 2.*fadds_gelqf(m, n); }

static double  flops_dgelqf(double m, double n)
    { return    fmuls_gelqf(m, n) +    fadds_gelqf(m, n); }

static double  flops_sgelqf(double m, double n)
    { return    fmuls_gelqf(m, n) +    fadds_gelqf(m, n); }

<<<<<<< HEAD
=======
//------------------------------------------------------------ ungqr
static double fmuls_ungqr(double m, double n, double k)
    { return k*(2.*m*n +  2.*n - 5./3. + k*(2./3.*k - (m + n) - 1.)); }

static double fadds_ungqr(double m, double n, double k)
    { return k*(2.*m*n + n - m + 1./3. + k*(2./3.*k - (m + n))); }

>>>>>>> 434ddcc8
static double  flops_zungqr(double m, double n, double k)
    { return 6.*fmuls_ungqr(m, n, k) + 2.*fadds_ungqr(m, n, k); }

static double  flops_cungqr(double m, double n, double k)
    { return 6.*fmuls_ungqr(m, n, k) + 2.*fadds_ungqr(m, n, k); }

static double  flops_dorgqr(double m, double n, double k)
    { return    fmuls_ungqr(m, n, k) +    fadds_ungqr(m, n, k); }

static double  flops_sorgqr(double m, double n, double k)
    { return    fmuls_ungqr(m, n, k) +    fadds_ungqr(m, n, k); }

<<<<<<< HEAD
=======
//------------------------------------------------------------ ungql
static double fmuls_ungql(double m, double n, double k)
    { return  fmuls_ungqr(m, n, k); }

static double fadds_ungql(double m, double n, double k)
    { return fadds_ungqr(m, n, k); }

>>>>>>> 434ddcc8
static double  flops_zungql(double m, double n, double k)
    { return 6.*fmuls_ungql(m, n, k) + 2.*fadds_ungql(m, n, k); }

static double  flops_cungql(double m, double n, double k)
    { return 6.*fmuls_ungql(m, n, k) + 2.*fadds_ungql(m, n, k); }

static double  flops_dorgql(double m, double n, double k)
    { return    fmuls_ungql(m, n, k) +    fadds_ungql(m, n, k); }

static double  flops_sorgql(double m, double n, double k)
    { return    fmuls_ungql(m, n, k) +    fadds_ungql(m, n, k); }

<<<<<<< HEAD
=======
//------------------------------------------------------------ ungrq
static double fmuls_ungrq(double m, double n, double k)
    { return k*(2.*m*n + m + n - 2./3. + k*(2./3.*k - (m + n) - 1.)); }

static double fadds_ungrq(double m, double n, double k)
    { return k*(2.*m*n + m - n + 1./3. + k*(2./3.*k - (m + n))); }

>>>>>>> 434ddcc8
static double  flops_zungrq(double m, double n, double k)
    { return 6.*fmuls_ungrq(m, n, k) + 2.*fadds_ungrq(m, n, k); }

static double  flops_cungrq(double m, double n, double k)
    { return 6.*fmuls_ungrq(m, n, k) + 2.*fadds_ungrq(m, n, k); }

static double  flops_dorgrq(double m, double n, double k)
    { return    fmuls_ungrq(m, n, k) +    fadds_ungrq(m, n, k); }

static double  flops_sorgrq(double m, double n, double k)
    { return    fmuls_ungrq(m, n, k) +    fadds_ungrq(m, n, k); }

<<<<<<< HEAD
=======
//------------------------------------------------------------ unglq
static double fmuls_unglq(double m, double n, double k)
    { return fmuls_ungrq(m, n, k); }

static double fadds_unglq(double m, double n, double k)
    { return fadds_ungrq(m, n, k); }

>>>>>>> 434ddcc8
static double  flops_zunglq(double m, double n, double k)
    { return 6.*fmuls_unglq(m, n, k) + 2.*fadds_unglq(m, n, k); }

static double  flops_cunglq(double m, double n, double k)
    { return 6.*fmuls_unglq(m, n, k) + 2.*fadds_unglq(m, n, k); }

static double  flops_dorglq(double m, double n, double k)
    { return    fmuls_unglq(m, n, k) +    fadds_unglq(m, n, k); }

static double  flops_sorglq(double m, double n, double k)
    { return    fmuls_unglq(m, n, k) +    fadds_unglq(m, n, k); }

<<<<<<< HEAD
=======
//------------------------------------------------------------ geqrs
static double fmuls_geqrs(double m, double n, double nrhs)
    { return nrhs*(n*(2.*m - 0.5*n + 2.5)); }

static double fadds_geqrs(double m, double n, double nrhs)
    { return nrhs*(n*(2.*m - 0.5*n + 0.5)); }

static double  flops_zgeqrs(double m, double n, double nrhs)
    { return 6.*fmuls_geqrs(m, n, nrhs) + 2.*fadds_geqrs(m, n, nrhs); }

static double  flops_cgeqrs(double m, double n, double nrhs)
    { return 6.*fmuls_geqrs(m, n, nrhs) + 2.*fadds_geqrs(m, n, nrhs); }

static double  flops_dgeqrs(double m, double n, double nrhs)
    { return    fmuls_geqrs(m, n, nrhs) +    fadds_geqrs(m, n, nrhs); }

static double  flops_sgeqrs(double m, double n, double nrhs)
    { return    fmuls_geqrs(m, n, nrhs) +    fadds_geqrs(m, n, nrhs); }

//------------------------------------------------------------ unmqr
static double fmuls_unmqr(PLASMA_enum side, double m, double n, double k)
{
    return (side == PlasmaLeft)
        ? (2.*n*m*k - n*k*k + 2.*n*k)
        : (2.*n*m*k - m*k*k + m*k + n*k - 0.5*k*k + 0.5*k);
}

static double fadds_unmqr(PLASMA_enum side, double m, double n, double k)
{
    return (side == PlasmaLeft)
        ? (2.*n*m*k - n*k*k + n*k)
        : (2.*n*m*k - m*k*k + m*k);
}

>>>>>>> 434ddcc8
static double  flops_zunmqr(PLASMA_enum side, double m, double n, double k)
    { return 6.*fmuls_unmqr(side, m, n, k) + 2.*fadds_unmqr(side, m, n, k); }

static double  flops_cunmqr(PLASMA_enum side, double m, double n, double k)
    { return 6.*fmuls_unmqr(side, m, n, k) + 2.*fadds_unmqr(side, m, n, k); }

static double  flops_dormqr(PLASMA_enum side, double m, double n, double k)
    { return    fmuls_unmqr(side, m, n, k) +    fadds_unmqr(side, m, n, k); }

static double  flops_sormqr(PLASMA_enum side, double m, double n, double k)
    { return    fmuls_unmqr(side, m, n, k) +    fadds_unmqr(side, m, n, k); }

//------------------------------------------------------------ unmql
static double fmuls_unmql(PLASMA_enum side, double m, double n, double k)
    { return fmuls_unmqr(side, m, n, k); }

<<<<<<< HEAD
=======
static double fadds_unmql(PLASMA_enum side, double m, double n, double k)
    { return fadds_unmqr(side, m, n, k); }

>>>>>>> 434ddcc8
static double  flops_zunmql(PLASMA_enum side, double m, double n, double k)
    { return 6.*fmuls_unmql(side, m, n, k) + 2.*fadds_unmql(side, m, n, k); }

static double  flops_cunmql(PLASMA_enum side, double m, double n, double k)
    { return 6.*fmuls_unmql(side, m, n, k) + 2.*fadds_unmql(side, m, n, k); }

static double  flops_dormql(PLASMA_enum side, double m, double n, double k)
    { return    fmuls_unmql(side, m, n, k) +    fadds_unmql(side, m, n, k); }

static double  flops_sormql(PLASMA_enum side, double m, double n, double k)
    { return    fmuls_unmql(side, m, n, k) +    fadds_unmql(side, m, n, k); }

<<<<<<< HEAD
=======
//------------------------------------------------------------ unmrq
static double fmuls_unmrq(PLASMA_enum side, double m, double n, double k)
    { return fmuls_unmqr(side, m, n, k); }

static double fadds_unmrq(PLASMA_enum side, double m, double n, double k)
    { return fadds_unmqr(side, m, n, k); }

>>>>>>> 434ddcc8
static double  flops_zunmrq(PLASMA_enum side, double m, double n, double k)
    { return 6.*fmuls_unmrq(side, m, n, k) + 2.*fadds_unmrq(side, m, n, k); }

static double  flops_cunmrq(PLASMA_enum side, double m, double n, double k)
    { return 6.*fmuls_unmrq(side, m, n, k) + 2.*fadds_unmrq(side, m, n, k); }

static double  flops_dormrq(PLASMA_enum side, double m, double n, double k)
    { return    fmuls_unmrq(side, m, n, k) +    fadds_unmrq(side, m, n, k); }

static double  flops_sormrq(PLASMA_enum side, double m, double n, double k)
    { return    fmuls_unmrq(side, m, n, k) +    fadds_unmrq(side, m, n, k); }

//------------------------------------------------------------ unmlq
static double fmuls_unmlq(PLASMA_enum side, double m, double n, double k)
    { return fmuls_unmqr(side, m, n, k); }

<<<<<<< HEAD
=======
static double fadds_unmlq(PLASMA_enum side, double m, double n, double k)
    { return fadds_unmqr(side, m, n, k); }

>>>>>>> 434ddcc8
static double  flops_zunmlq(PLASMA_enum side, double m, double n, double k)
    { return 6.*fmuls_unmlq(side, m, n, k) + 2.*fadds_unmlq(side, m, n, k); }

static double  flops_cunmlq(PLASMA_enum side, double m, double n, double k)
    { return 6.*fmuls_unmlq(side, m, n, k) + 2.*fadds_unmlq(side, m, n, k); }

static double  flops_dormlq(PLASMA_enum side, double m, double n, double k)
    { return    fmuls_unmlq(side, m, n, k) +    fadds_unmlq(side, m, n, k); }

static double  flops_sormlq(PLASMA_enum side, double m, double n, double k)
<<<<<<< HEAD
    { return    fmuls_unmlq(m, n, k, side) +    fadds_unmlq(m, n, k, side); }

static double  flops_zgeqrs(double m, double n, double nrhs)
    { return 6.*fmuls_geqrs(m, n, nrhs) + 2.*fadds_geqrs(m, n, nrhs); }

static double  flops_cgeqrs(double m, double n, double nrhs)
    { return 6.*fmuls_geqrs(m, n, nrhs) + 2.*fadds_geqrs(m, n, nrhs); }

static double  flops_dgeqrs(double m, double n, double nrhs)
    { return    fmuls_geqrs(m, n, nrhs) +    fadds_geqrs(m, n, nrhs); }
=======
    { return    fmuls_unmlq(side, m, n, k) +    fadds_unmlq(side, m, n, k); }
>>>>>>> 434ddcc8

//------------------------------------------------------------ trtri
static double fmuls_trtri(double n)
    { return n*(n*(1./6.*n + 0.5) + 1./3.); }

<<<<<<< HEAD
=======
static double fadds_trtri(double n)
    { return n*(n*(1./6.*n - 0.5) + 1./3.); }

>>>>>>> 434ddcc8
static double  flops_ztrtri(double n)
    { return 6.*fmuls_trtri(n) + 2.*fadds_trtri(n); }

static double  flops_ctrtri(double n)
    { return 6.*fmuls_trtri(n) + 2.*fadds_trtri(n); }

static double  flops_dtrtri(double n)
    { return    fmuls_trtri(n) +    fadds_trtri(n); }

static double  flops_strtri(double n)
    { return    fmuls_trtri(n) +    fadds_trtri(n); }

<<<<<<< HEAD
=======
//------------------------------------------------------------ gehrd
static double fmuls_gehrd(double n)
    { return n*(n*(5./3. *n + 0.5) - 7./6.) - 13.; }

static double fadds_gehrd(double n)
    { return n*(n*(5./3. *n - 1.0) - 2./3.) -  8.; }

>>>>>>> 434ddcc8
static double  flops_zgehrd(double n)
    { return 6.*fmuls_gehrd(n) + 2.*fadds_gehrd(n); }

static double  flops_cgehrd(double n)
    { return 6.*fmuls_gehrd(n) + 2.*fadds_gehrd(n); }

static double  flops_dgehrd(double n)
    { return    fmuls_gehrd(n) +    fadds_gehrd(n); }

static double  flops_sgehrd(double n)
    { return    fmuls_gehrd(n) +    fadds_gehrd(n); }

<<<<<<< HEAD
=======
//------------------------------------------------------------ sytrd
static double fmuls_sytrd(double n)
    { return n*(n*(2./3.*n + 2.5) - 1./6.) - 15.; }

static double fadds_sytrd(double n)
    { return n*(n*(2./3.*n + 1.0) - 8./3.) -  4.; }

static double fmuls_hetrd(double n)
    { return fmuls_sytrd(n); }

static double fadds_hetrd(double n)
    { return fadds_sytrd(n); }

>>>>>>> 434ddcc8
static double  flops_zhetrd(double n)
    { return 6.*fmuls_hetrd(n) + 2.*fadds_hetrd(n); }

static double  flops_chetrd(double n)
    { return 6.*fmuls_hetrd(n) + 2.*fadds_hetrd(n); }

<<<<<<< HEAD
static double  flops_zsytrd(double n)
    { return 6.*fmuls_sytrd(n) + 2.*fadds_sytrd(n); }

static double  flops_csytrd(double n)
    { return 6.*fmuls_sytrd(n) + 2.*fadds_sytrd(n); }

=======
>>>>>>> 434ddcc8
static double  flops_dsytrd(double n)
    { return    fmuls_sytrd(n) +    fadds_sytrd(n); }

static double  flops_ssytrd(double n)
    { return    fmuls_sytrd(n) +    fadds_sytrd(n); }

<<<<<<< HEAD
=======
//------------------------------------------------------------ gebrd
static double fmuls_gebrd(double m, double n)
{
    return (m >= n)
        ? (n*(n*(2.*m - 2./3.*n + 2.) + 20./3.))
        : (m*(m*(2.*n - 2./3.*m + 2.) + 20./3.));
}

static double fadds_gebrd(double m, double n)
{
    return (m >= n)
        ? (n*(n*(2.*m - 2./3.*n + 1.) - m +  5./3.))
        : (m*(m*(2.*n - 2./3.*m + 1.) - n +  5./3.));
}

>>>>>>> 434ddcc8
static double  flops_zgebrd(double m, double n)
    { return 6.*fmuls_gebrd(m, n) + 2.*fadds_gebrd(m, n); }

static double  flops_cgebrd(double m, double n)
    { return 6.*fmuls_gebrd(m, n) + 2.*fadds_gebrd(m, n); }

static double  flops_dgebrd(double m, double n)
    { return    fmuls_gebrd(m, n) +    fadds_gebrd(m, n); }

static double  flops_sgebrd(double m, double n)
    { return    fmuls_gebrd(m, n) +    fadds_gebrd(m, n); }

<<<<<<< HEAD
=======
//------------------------------------------------------------ larfg
static double fmuls_larfg(double n)
    { return 2*n; }

static double fadds_larfg(double n)
    { return   n; }

>>>>>>> 434ddcc8
static double  flops_zlarfg(double n)
    { return 6.*fmuls_larfg(n) + 2.*fadds_larfg(n); }

static double  flops_clarfg(double n)
    { return 6.*fmuls_larfg(n) + 2.*fadds_larfg(n); }

static double  flops_dlarfg(double n)
    { return    fmuls_larfg(n) +    fadds_larfg(n); }

static double  flops_slarfg(double n)
    { return    fmuls_larfg(n) +    fadds_larfg(n); }

#ifdef __cplusplus
}  // extern "C"
#endif

#endif // ICL_PLASMA_FLOPS_H<|MERGE_RESOLUTION|>--- conflicted
+++ resolved
@@ -2,22 +2,9 @@
  *
  * @file flops.h
  *
-<<<<<<< HEAD
- *  PLASMA FLOP counts.
- *  PLASMA is a software package provided by Univ. of Tennessee,
- *  Univ. of California Berkeley and Univ. of Colorado Denver.
- *
- * @version 3.0.0
- * @author  Jakub Kurzak
- * @author  Mathieu Faverge
- * @author  Mark Gates
- * @author  Maksims Abalenkovs
- * @date    2016-07-15
-=======
  *  PLASMA is a software package provided by:
  *  University of Tennessee, US,
  *  University of Manchester, UK.
->>>>>>> 434ddcc8
  *
  **/
 #ifndef ICL_PLASMA_FLOPS_H
@@ -34,23 +21,13 @@
 // Generic formulas come from LAWN 41
 //==============================================================================
 
-<<<<<<< HEAD
-/*
- * Level 2 BLAS
- *
- * @note Considers case when alpha != +-1 and beta != +-1 || 0
- */
-=======
 //------------------------------------------------------------ gemv
->>>>>>> 434ddcc8
 static double fmuls_gemv(double m, double n)
     { return m*n + 2.*m; }
 
 static double fadds_gemv(double m, double n)
     { return m*n; }
 
-<<<<<<< HEAD
-=======
 static double  flops_zgemv(double m, double n)
     { return 6.*fmuls_gemv(m, n) + 2.*fadds_gemv(m, n); }
 
@@ -64,7 +41,6 @@
     { return    fmuls_gemv(m, n) +    fadds_gemv(m, n); }
 
 //------------------------------------------------------------ symv/hemv
->>>>>>> 434ddcc8
 static double fmuls_symv(double n)
     { return fmuls_gemv(n, n); }
 
@@ -77,16 +53,48 @@
 static double fadds_hemv(double n)
     { return fadds_symv(n); }
 
-<<<<<<< HEAD
-/*
- * Level 3 BLAS
- */
+static double  flops_zhemv(double n)
+    { return 6.*fmuls_hemv(n) + 2.*fadds_hemv(n); }
+
+static double  flops_chemv(double n)
+    { return 6.*fmuls_hemv(n) + 2.*fadds_hemv(n); }
+
+static double  flops_zsymv(double n)
+    { return 6.*fmuls_symv(n) + 2.*fadds_symv(n); }
+
+static double  flops_csymv(double n)
+    { return 6.*fmuls_symv(n) + 2.*fadds_symv(n); }
+
+static double  flops_dsymv(double n)
+    { return    fmuls_symv(n) +    fadds_symv(n); }
+
+static double  flops_ssymv(double n)
+    { return    fmuls_symv(n) +    fadds_symv(n); }
+
+//==============================================================================
+// Level 3 BLAS
+//==============================================================================
+
+//------------------------------------------------------------ gemm
 static double fmuls_gemm(double m, double n, double k)
     { return m*n*k; }
 
 static double fadds_gemm(double m, double n, double k)
     { return m*n*k; }
 
+static double  flops_zgemm(double m, double n, double k)
+    { return 6.*fmuls_gemm(m, n, k) + 2.*fadds_gemm(m, n, k); }
+
+static double  flops_cgemm(double m, double n, double k)
+    { return 6.*fmuls_gemm(m, n, k) + 2.*fadds_gemm(m, n, k); }
+
+static double  flops_dgemm(double m, double n, double k)
+    { return    fmuls_gemm(m, n, k) +    fadds_gemm(m, n, k); }
+
+static double  flops_sgemm(double m, double n, double k)
+    { return    fmuls_gemm(m, n, k) +    fadds_gemm(m, n, k); }
+
+//------------------------------------------------------------ symm/hemm
 static double fmuls_symm(PLASMA_enum side, double m, double n)
 {
     return (side == PlasmaLeft)
@@ -107,6 +115,25 @@
 static double fadds_hemm(PLASMA_enum side, double m, double n)
     { return fadds_symm(side, m, n); }
 
+static double  flops_zhemm(PLASMA_enum side, double m, double n)
+    { return 6.*fmuls_hemm(side, m, n) + 2.*fadds_hemm(side, m, n); }
+
+static double  flops_chemm(PLASMA_enum side, double m, double n)
+    { return 6.*fmuls_hemm(side, m, n) + 2.*fadds_hemm(side, m, n); }
+
+static double  flops_zsymm(PLASMA_enum side, double m, double n)
+    { return 6.*fmuls_symm(side, m, n) + 2.*fadds_symm(side, m, n); }
+
+static double  flops_csymm(PLASMA_enum side, double m, double n)
+    { return 6.*fmuls_symm(side, m, n) + 2.*fadds_symm(side, m, n); }
+
+static double  flops_dsymm(PLASMA_enum side, double m, double n)
+    { return    fmuls_symm(side, m, n) +    fadds_symm(side, m, n); }
+
+static double  flops_ssymm(PLASMA_enum side, double m, double n)
+    { return    fmuls_symm(side, m, n) +    fadds_symm(side, m, n); }
+
+//------------------------------------------------------------ syrk/herk
 static double fmuls_syrk(double k, double n)
     { return 0.5*k*n*(n + 1); }
 
@@ -119,6 +146,25 @@
 static double fadds_herk(double k, double n)
     { return fadds_syrk(k, n); }
 
+static double  flops_zherk(double k, double n)
+    { return 6.*fmuls_herk(k, n) + 2.*fadds_herk(k, n); }
+
+static double  flops_cherk(double k, double n)
+    { return 6.*fmuls_herk(k, n) + 2.*fadds_herk(k, n); }
+
+static double  flops_zsyrk(double k, double n)
+    { return 6.*fmuls_syrk(k, n) + 2.*fadds_syrk(k, n); }
+
+static double  flops_csyrk(double k, double n)
+    { return 6.*fmuls_syrk(k, n) + 2.*fadds_syrk(k, n); }
+
+static double  flops_dsyrk(double k, double n)
+    { return    fmuls_syrk(k, n) +    fadds_syrk(k, n); }
+
+static double  flops_ssyrk(double k, double n)
+    { return    fmuls_syrk(k, n) +    fadds_syrk(k, n); }
+
+//------------------------------------------------------------ syr2k/her2k
 static double fmuls_syr2k(double k, double n)
     { return k*n*n; }
 
@@ -131,6 +177,25 @@
 static double fadds_her2k(double k, double n)
     { return fadds_syr2k(k, n); }
 
+static double  flops_zher2k(double k, double n)
+    { return 6.*fmuls_her2k(k, n) + 2.*fadds_her2k(k, n); }
+
+static double  flops_cher2k(double k, double n)
+    { return 6.*fmuls_her2k(k, n) + 2.*fadds_her2k(k, n); }
+
+static double  flops_zsyr2k(double k, double n)
+    { return 6.*fmuls_syr2k(k, n) + 2.*fadds_syr2k(k, n); }
+
+static double  flops_csyr2k(double k, double n)
+    { return 6.*fmuls_syr2k(k, n) + 2.*fadds_syr2k(k, n); }
+
+static double  flops_dsyr2k(double k, double n)
+    { return    fmuls_syr2k(k, n) +    fadds_syr2k(k, n); }
+
+static double  flops_ssyr2k(double k, double n)
+    { return    fmuls_syr2k(k, n) +    fadds_syr2k(k, n); }
+
+//------------------------------------------------------------ trmm
 static double fmuls_trmm_2(double m, double n)
     { return 0.5*n*m*(m + 1); }
 
@@ -151,15 +216,42 @@
         : fadds_trmm_2(n, m);
 }
 
+static double  flops_ztrmm(PLASMA_enum side, double m, double n)
+    { return 6.*fmuls_trmm(side, m, n) + 2.*fadds_trmm(side, m, n); }
+
+static double  flops_ctrmm(PLASMA_enum side, double m, double n)
+    { return 6.*fmuls_trmm(side, m, n) + 2.*fadds_trmm(side, m, n); }
+
+static double  flops_dtrmm(PLASMA_enum side, double m, double n)
+    { return    fmuls_trmm(side, m, n) +    fadds_trmm(side, m, n); }
+
+static double  flops_strmm(PLASMA_enum side, double m, double n)
+    { return    fmuls_trmm(side, m, n) +    fadds_trmm(side, m, n); }
+
+//------------------------------------------------------------ trsm
 static double fmuls_trsm(PLASMA_enum side, double m, double n)
     { return fmuls_trmm(side, m, n); }
 
 static double fadds_trsm(PLASMA_enum side, double m, double n)
     { return fadds_trmm(side, m, n); }
 
-/*
- * LAPACK
- */
+static double  flops_ztrsm(PLASMA_enum side, double m, double n)
+    { return 6.*fmuls_trsm(side, m, n) + 2.*fadds_trsm(side, m, n); }
+
+static double  flops_ctrsm(PLASMA_enum side, double m, double n)
+    { return 6.*fmuls_trsm(side, m, n) + 2.*fadds_trsm(side, m, n); }
+
+static double  flops_dtrsm(PLASMA_enum side, double m, double n)
+    { return    fmuls_trsm(side, m, n) +    fadds_trsm(side, m, n); }
+
+static double  flops_strsm(PLASMA_enum side, double m, double n)
+    { return    fmuls_trsm(side, m, n) +    fadds_trsm(side, m, n); }
+
+//==============================================================================
+// LAPACK
+//==============================================================================
+
+//------------------------------------------------------------ getrf
 static double fmuls_getrf(double m, double n)
 {
     return (m < n)
@@ -174,36 +266,114 @@
         : (0.5*n*(n*(m - 1./3.*n) - m) + 1./6.*n);
 }
 
+static double  flops_zgetrf(double m, double n)
+    { return 6.*fmuls_getrf(m, n) + 2.*fadds_getrf(m, n); }
+
+static double  flops_cgetrf(double m, double n)
+    { return 6.*fmuls_getrf(m, n) + 2.*fadds_getrf(m, n); }
+
+static double  flops_dgetrf(double m, double n)
+    { return    fmuls_getrf(m, n) +    fadds_getrf(m, n); }
+
+static double  flops_sgetrf(double m, double n)
+    { return    fmuls_getrf(m, n) +    fadds_getrf(m, n); }
+
+//------------------------------------------------------------ getri
 static double fmuls_getri(double n)
     { return n*(5./6. + n*(2./3.*n + 0.5)); }
 
 static double fadds_getri(double n)
     { return n*(5./6. + n*(2./3.*n - 1.5)); }
 
+static double  flops_zgetri(double n)
+    { return 6.*fmuls_getri(n) + 2.*fadds_getri(n); }
+
+static double  flops_cgetri(double n)
+    { return 6.*fmuls_getri(n) + 2.*fadds_getri(n); }
+
+static double  flops_dgetri(double n)
+    { return    fmuls_getri(n) +    fadds_getri(n); }
+
+static double  flops_sgetri(double n)
+    { return    fmuls_getri(n) +    fadds_getri(n); }
+
+//------------------------------------------------------------ getrs
 static double fmuls_getrs(double n, double nrhs)
     { return nrhs*n*n; }
 
 static double fadds_getrs(double n, double nrhs)
     { return nrhs*n*(n - 1); }
 
+static double  flops_zgetrs(double n, double nrhs)
+    { return 6.*fmuls_getrs(n, nrhs) + 2.*fadds_getrs(n, nrhs); }
+
+static double  flops_cgetrs(double n, double nrhs)
+    { return 6.*fmuls_getrs(n, nrhs) + 2.*fadds_getrs(n, nrhs); }
+
+static double  flops_dgetrs(double n, double nrhs)
+    { return    fmuls_getrs(n, nrhs) +    fadds_getrs(n, nrhs); }
+
+static double  flops_sgetrs(double n, double nrhs)
+    { return    fmuls_getrs(n, nrhs) +    fadds_getrs(n, nrhs); }
+
+//------------------------------------------------------------ potrf
 static double fmuls_potrf(double n)
     { return n*((1./6.*n + 0.5)*n + 1./3.); }
 
 static double fadds_potrf(double n)
     { return n*((1./6.*n)*n - 1./6.); }
 
+static double  flops_zpotrf(double n)
+    { return 6.*fmuls_potrf(n) + 2.*fadds_potrf(n); }
+
+static double  flops_cpotrf(double n)
+    { return 6.*fmuls_potrf(n) + 2.*fadds_potrf(n); }
+
+static double  flops_dpotrf(double n)
+    { return    fmuls_potrf(n) +    fadds_potrf(n); }
+
+static double  flops_spotrf(double n)
+    { return    fmuls_potrf(n) +    fadds_potrf(n); }
+
+//------------------------------------------------------------ potri
 static double fmuls_potri(double n)
     { return n*(2./3. + n*(1./3.*n + 1.0)); }
 
 static double fadds_potri(double n)
     { return n*(1./6. + n*(1./3.*n - 0.5)); }
 
+static double  flops_zpotri(double n)
+    { return 6.*fmuls_potri(n) + 2.*fadds_potri(n); }
+
+static double  flops_cpotri(double n)
+    { return 6.*fmuls_potri(n) + 2.*fadds_potri(n); }
+
+static double  flops_dpotri(double n)
+    { return    fmuls_potri(n) +    fadds_potri(n); }
+
+static double  flops_spotri(double n)
+    { return    fmuls_potri(n) +    fadds_potri(n); }
+
+//------------------------------------------------------------ potrs
 static double fmuls_potrs(double n, double nrhs)
     { return nrhs*n*(n + 1); }
 
 static double fadds_potrs(double n, double nrhs)
     { return nrhs*n*(n - 1); }
 
+static double  flops_zpotrs(double n, double nrhs)
+    { return 6.*fmuls_potrs(n, nrhs) + 2.*fadds_potrs(n, nrhs); }
+
+static double  flops_cpotrs(double n, double nrhs)
+    { return 6.*fmuls_potrs(n, nrhs) + 2.*fadds_potrs(n, nrhs); }
+
+static double  flops_dpotrs(double n, double nrhs)
+    { return    fmuls_potrs(n, nrhs) +    fadds_potrs(n, nrhs); }
+
+static double  flops_spotrs(double n, double nrhs)
+    { return    fmuls_potrs(n, nrhs) +    fadds_potrs(n, nrhs); }
+
+//------------------------------------------------------------ geqrf
 static double fmuls_geqrf(double m, double n)
 {
     return (m > n)
@@ -218,18 +388,57 @@
         : (m*(m*(-0.5 - 1./3.*m + n) +    n +  5./6.));
 }
 
+static double  flops_zgeqrf(double m, double n)
+    { return 6.*fmuls_geqrf(m, n) + 2.*fadds_geqrf(m, n); }
+
+static double  flops_cgeqrf(double m, double n)
+    { return 6.*fmuls_geqrf(m, n) + 2.*fadds_geqrf(m, n); }
+
+static double  flops_dgeqrf(double m, double n)
+    { return    fmuls_geqrf(m, n) +    fadds_geqrf(m, n); }
+
+static double  flops_sgeqrf(double m, double n)
+    { return    fmuls_geqrf(m, n) +    fadds_geqrf(m, n); }
+
+//------------------------------------------------------------ geqrt
 static double fmuls_geqrt(double m, double n)
     { return 0.5*m*n; }
 
 static double fadds_geqrt(double m, double n)
     { return 0.5*m*n; }
 
+static double  flops_zgeqrt(double m, double n)
+    { return 6.*fmuls_geqrt(m, n) + 2.*fadds_geqrt(m, n); }
+
+static double  flops_cgeqrt(double m, double n)
+    { return 6.*fmuls_geqrt(m, n) + 2.*fadds_geqrt(m, n); }
+
+static double  flops_dgeqrt(double m, double n)
+    { return    fmuls_geqrt(m, n) +    fadds_geqrt(m, n); }
+
+static double  flops_sgeqrt(double m, double n)
+    { return    fmuls_geqrt(m, n) +    fadds_geqrt(m, n); }
+
+//------------------------------------------------------------ geqlf
 static double fmuls_geqlf(double m, double n)
     { return fmuls_geqrf(m, n); }
 
 static double fadds_geqlf(double m, double n)
     { return fadds_geqrf(m, n); }
 
+static double  flops_zgeqlf(double m, double n)
+    { return 6.*fmuls_geqlf(m, n) + 2.*fadds_geqlf(m, n); }
+
+static double  flops_cgeqlf(double m, double n)
+    { return 6.*fmuls_geqlf(m, n) + 2.*fadds_geqlf(m, n); }
+
+static double  flops_dgeqlf(double m, double n)
+    { return    fmuls_geqlf(m, n) +    fadds_geqlf(m, n); }
+
+static double  flops_sgeqlf(double m, double n)
+    { return    fmuls_geqlf(m, n) +    fadds_geqlf(m, n); }
+
+//------------------------------------------------------------ gerqf
 static double fmuls_gerqf(double m, double n)
 {
     return (m > n)
@@ -244,42 +453,133 @@
         : (m*(m*( 0.5 - 1./3.*m + n) +      +  5./6.));
 }
 
+static double  flops_zgerqf(double m, double n)
+    { return 6.*fmuls_gerqf(m, n) + 2.*fadds_gerqf(m, n); }
+
+static double  flops_cgerqf(double m, double n)
+    { return 6.*fmuls_gerqf(m, n) + 2.*fadds_gerqf(m, n); }
+
+static double  flops_dgerqf(double m, double n)
+    { return    fmuls_gerqf(m, n) +    fadds_gerqf(m, n); }
+
+static double  flops_sgerqf(double m, double n)
+    { return    fmuls_gerqf(m, n) +    fadds_gerqf(m, n); }
+
+//------------------------------------------------------------ gelqf
 static double fmuls_gelqf(double m, double n)
     { return  fmuls_gerqf(m, n); }
 
 static double fadds_gelqf(double m, double n)
     { return  fadds_gerqf(m, n); }
 
+static double  flops_zgelqf(double m, double n)
+    { return 6.*fmuls_gelqf(m, n) + 2.*fadds_gelqf(m, n); }
+
+static double  flops_cgelqf(double m, double n)
+    { return 6.*fmuls_gelqf(m, n) + 2.*fadds_gelqf(m, n); }
+
+static double  flops_dgelqf(double m, double n)
+    { return    fmuls_gelqf(m, n) +    fadds_gelqf(m, n); }
+
+static double  flops_sgelqf(double m, double n)
+    { return    fmuls_gelqf(m, n) +    fadds_gelqf(m, n); }
+
+//------------------------------------------------------------ ungqr
 static double fmuls_ungqr(double m, double n, double k)
     { return k*(2.*m*n +  2.*n - 5./3. + k*(2./3.*k - (m + n) - 1.)); }
 
 static double fadds_ungqr(double m, double n, double k)
     { return k*(2.*m*n + n - m + 1./3. + k*(2./3.*k - (m + n))); }
 
+static double  flops_zungqr(double m, double n, double k)
+    { return 6.*fmuls_ungqr(m, n, k) + 2.*fadds_ungqr(m, n, k); }
+
+static double  flops_cungqr(double m, double n, double k)
+    { return 6.*fmuls_ungqr(m, n, k) + 2.*fadds_ungqr(m, n, k); }
+
+static double  flops_dorgqr(double m, double n, double k)
+    { return    fmuls_ungqr(m, n, k) +    fadds_ungqr(m, n, k); }
+
+static double  flops_sorgqr(double m, double n, double k)
+    { return    fmuls_ungqr(m, n, k) +    fadds_ungqr(m, n, k); }
+
+//------------------------------------------------------------ ungql
 static double fmuls_ungql(double m, double n, double k)
     { return  fmuls_ungqr(m, n, k); }
 
 static double fadds_ungql(double m, double n, double k)
     { return fadds_ungqr(m, n, k); }
 
+static double  flops_zungql(double m, double n, double k)
+    { return 6.*fmuls_ungql(m, n, k) + 2.*fadds_ungql(m, n, k); }
+
+static double  flops_cungql(double m, double n, double k)
+    { return 6.*fmuls_ungql(m, n, k) + 2.*fadds_ungql(m, n, k); }
+
+static double  flops_dorgql(double m, double n, double k)
+    { return    fmuls_ungql(m, n, k) +    fadds_ungql(m, n, k); }
+
+static double  flops_sorgql(double m, double n, double k)
+    { return    fmuls_ungql(m, n, k) +    fadds_ungql(m, n, k); }
+
+//------------------------------------------------------------ ungrq
 static double fmuls_ungrq(double m, double n, double k)
     { return k*(2.*m*n + m + n - 2./3. + k*(2./3.*k - (m + n) - 1.)); }
 
 static double fadds_ungrq(double m, double n, double k)
     { return k*(2.*m*n + m - n + 1./3. + k*(2./3.*k - (m + n))); }
 
+static double  flops_zungrq(double m, double n, double k)
+    { return 6.*fmuls_ungrq(m, n, k) + 2.*fadds_ungrq(m, n, k); }
+
+static double  flops_cungrq(double m, double n, double k)
+    { return 6.*fmuls_ungrq(m, n, k) + 2.*fadds_ungrq(m, n, k); }
+
+static double  flops_dorgrq(double m, double n, double k)
+    { return    fmuls_ungrq(m, n, k) +    fadds_ungrq(m, n, k); }
+
+static double  flops_sorgrq(double m, double n, double k)
+    { return    fmuls_ungrq(m, n, k) +    fadds_ungrq(m, n, k); }
+
+//------------------------------------------------------------ unglq
 static double fmuls_unglq(double m, double n, double k)
     { return fmuls_ungrq(m, n, k); }
 
 static double fadds_unglq(double m, double n, double k)
     { return fadds_ungrq(m, n, k); }
 
+static double  flops_zunglq(double m, double n, double k)
+    { return 6.*fmuls_unglq(m, n, k) + 2.*fadds_unglq(m, n, k); }
+
+static double  flops_cunglq(double m, double n, double k)
+    { return 6.*fmuls_unglq(m, n, k) + 2.*fadds_unglq(m, n, k); }
+
+static double  flops_dorglq(double m, double n, double k)
+    { return    fmuls_unglq(m, n, k) +    fadds_unglq(m, n, k); }
+
+static double  flops_sorglq(double m, double n, double k)
+    { return    fmuls_unglq(m, n, k) +    fadds_unglq(m, n, k); }
+
+//------------------------------------------------------------ geqrs
 static double fmuls_geqrs(double m, double n, double nrhs)
     { return nrhs*(n*(2.*m - 0.5*n + 2.5)); }
 
 static double fadds_geqrs(double m, double n, double nrhs)
     { return nrhs*(n*(2.*m - 0.5*n + 0.5)); }
 
+static double  flops_zgeqrs(double m, double n, double nrhs)
+    { return 6.*fmuls_geqrs(m, n, nrhs) + 2.*fadds_geqrs(m, n, nrhs); }
+
+static double  flops_cgeqrs(double m, double n, double nrhs)
+    { return 6.*fmuls_geqrs(m, n, nrhs) + 2.*fadds_geqrs(m, n, nrhs); }
+
+static double  flops_dgeqrs(double m, double n, double nrhs)
+    { return    fmuls_geqrs(m, n, nrhs) +    fadds_geqrs(m, n, nrhs); }
+
+static double  flops_sgeqrs(double m, double n, double nrhs)
+    { return    fmuls_geqrs(m, n, nrhs) +    fadds_geqrs(m, n, nrhs); }
+
+//------------------------------------------------------------ unmqr
 static double fmuls_unmqr(PLASMA_enum side, double m, double n, double k)
 {
     return (side == PlasmaLeft)
@@ -294,36 +594,114 @@
         : (2.*n*m*k - m*k*k + m*k);
 }
 
+static double  flops_zunmqr(PLASMA_enum side, double m, double n, double k)
+    { return 6.*fmuls_unmqr(side, m, n, k) + 2.*fadds_unmqr(side, m, n, k); }
+
+static double  flops_cunmqr(PLASMA_enum side, double m, double n, double k)
+    { return 6.*fmuls_unmqr(side, m, n, k) + 2.*fadds_unmqr(side, m, n, k); }
+
+static double  flops_dormqr(PLASMA_enum side, double m, double n, double k)
+    { return    fmuls_unmqr(side, m, n, k) +    fadds_unmqr(side, m, n, k); }
+
+static double  flops_sormqr(PLASMA_enum side, double m, double n, double k)
+    { return    fmuls_unmqr(side, m, n, k) +    fadds_unmqr(side, m, n, k); }
+
+//------------------------------------------------------------ unmql
 static double fmuls_unmql(PLASMA_enum side, double m, double n, double k)
     { return fmuls_unmqr(side, m, n, k); }
 
 static double fadds_unmql(PLASMA_enum side, double m, double n, double k)
     { return fadds_unmqr(side, m, n, k); }
 
+static double  flops_zunmql(PLASMA_enum side, double m, double n, double k)
+    { return 6.*fmuls_unmql(side, m, n, k) + 2.*fadds_unmql(side, m, n, k); }
+
+static double  flops_cunmql(PLASMA_enum side, double m, double n, double k)
+    { return 6.*fmuls_unmql(side, m, n, k) + 2.*fadds_unmql(side, m, n, k); }
+
+static double  flops_dormql(PLASMA_enum side, double m, double n, double k)
+    { return    fmuls_unmql(side, m, n, k) +    fadds_unmql(side, m, n, k); }
+
+static double  flops_sormql(PLASMA_enum side, double m, double n, double k)
+    { return    fmuls_unmql(side, m, n, k) +    fadds_unmql(side, m, n, k); }
+
+//------------------------------------------------------------ unmrq
 static double fmuls_unmrq(PLASMA_enum side, double m, double n, double k)
     { return fmuls_unmqr(side, m, n, k); }
 
 static double fadds_unmrq(PLASMA_enum side, double m, double n, double k)
     { return fadds_unmqr(side, m, n, k); }
 
+static double  flops_zunmrq(PLASMA_enum side, double m, double n, double k)
+    { return 6.*fmuls_unmrq(side, m, n, k) + 2.*fadds_unmrq(side, m, n, k); }
+
+static double  flops_cunmrq(PLASMA_enum side, double m, double n, double k)
+    { return 6.*fmuls_unmrq(side, m, n, k) + 2.*fadds_unmrq(side, m, n, k); }
+
+static double  flops_dormrq(PLASMA_enum side, double m, double n, double k)
+    { return    fmuls_unmrq(side, m, n, k) +    fadds_unmrq(side, m, n, k); }
+
+static double  flops_sormrq(PLASMA_enum side, double m, double n, double k)
+    { return    fmuls_unmrq(side, m, n, k) +    fadds_unmrq(side, m, n, k); }
+
+//------------------------------------------------------------ unmlq
 static double fmuls_unmlq(PLASMA_enum side, double m, double n, double k)
     { return fmuls_unmqr(side, m, n, k); }
 
 static double fadds_unmlq(PLASMA_enum side, double m, double n, double k)
     { return fadds_unmqr(side, m, n, k); }
 
+static double  flops_zunmlq(PLASMA_enum side, double m, double n, double k)
+    { return 6.*fmuls_unmlq(side, m, n, k) + 2.*fadds_unmlq(side, m, n, k); }
+
+static double  flops_cunmlq(PLASMA_enum side, double m, double n, double k)
+    { return 6.*fmuls_unmlq(side, m, n, k) + 2.*fadds_unmlq(side, m, n, k); }
+
+static double  flops_dormlq(PLASMA_enum side, double m, double n, double k)
+    { return    fmuls_unmlq(side, m, n, k) +    fadds_unmlq(side, m, n, k); }
+
+static double  flops_sormlq(PLASMA_enum side, double m, double n, double k)
+    { return    fmuls_unmlq(side, m, n, k) +    fadds_unmlq(side, m, n, k); }
+
+//------------------------------------------------------------ trtri
 static double fmuls_trtri(double n)
     { return n*(n*(1./6.*n + 0.5) + 1./3.); }
 
 static double fadds_trtri(double n)
     { return n*(n*(1./6.*n - 0.5) + 1./3.); }
 
+static double  flops_ztrtri(double n)
+    { return 6.*fmuls_trtri(n) + 2.*fadds_trtri(n); }
+
+static double  flops_ctrtri(double n)
+    { return 6.*fmuls_trtri(n) + 2.*fadds_trtri(n); }
+
+static double  flops_dtrtri(double n)
+    { return    fmuls_trtri(n) +    fadds_trtri(n); }
+
+static double  flops_strtri(double n)
+    { return    fmuls_trtri(n) +    fadds_trtri(n); }
+
+//------------------------------------------------------------ gehrd
 static double fmuls_gehrd(double n)
     { return n*(n*(5./3. *n + 0.5) - 7./6.) - 13.; }
 
 static double fadds_gehrd(double n)
     { return n*(n*(5./3. *n - 1.0) - 2./3.) -  8.; }
 
+static double  flops_zgehrd(double n)
+    { return 6.*fmuls_gehrd(n) + 2.*fadds_gehrd(n); }
+
+static double  flops_cgehrd(double n)
+    { return 6.*fmuls_gehrd(n) + 2.*fadds_gehrd(n); }
+
+static double  flops_dgehrd(double n)
+    { return    fmuls_gehrd(n) +    fadds_gehrd(n); }
+
+static double  flops_sgehrd(double n)
+    { return    fmuls_gehrd(n) +    fadds_gehrd(n); }
+
+//------------------------------------------------------------ sytrd
 static double fmuls_sytrd(double n)
     { return n*(n*(2./3.*n + 2.5) - 1./6.) - 15.; }
 
@@ -336,6 +714,19 @@
 static double fadds_hetrd(double n)
     { return fadds_sytrd(n); }
 
+static double  flops_zhetrd(double n)
+    { return 6.*fmuls_hetrd(n) + 2.*fadds_hetrd(n); }
+
+static double  flops_chetrd(double n)
+    { return 6.*fmuls_hetrd(n) + 2.*fadds_hetrd(n); }
+
+static double  flops_dsytrd(double n)
+    { return    fmuls_sytrd(n) +    fadds_sytrd(n); }
+
+static double  flops_ssytrd(double n)
+    { return    fmuls_sytrd(n) +    fadds_sytrd(n); }
+
+//------------------------------------------------------------ gebrd
 static double fmuls_gebrd(double m, double n)
 {
     return (m >= n)
@@ -350,839 +741,6 @@
         : (m*(m*(2.*n - 2./3.*m + 1.) - n +  5./3.));
 }
 
-static double fmuls_larfg(double n)
-    { return 2*n; }
-
-static double fadds_larfg(double n)
-    { return   n; }
-
-//==============================================================================
-// Precision-specific functions
-//==============================================================================
-
-/*
- * Level 2 BLAS
- */
-=======
->>>>>>> 434ddcc8
-static double  flops_zhemv(double n)
-    { return 6.*fmuls_hemv(n) + 2.*fadds_hemv(n); }
-
-static double  flops_chemv(double n)
-    { return 6.*fmuls_hemv(n) + 2.*fadds_hemv(n); }
-
-<<<<<<< HEAD
-static double  flops_zgemv(double m, double n)
-    { return 6.*fmuls_gemv(m, n) + 2.*fadds_gemv(m, n); }
-
-static double  flops_cgemv(double m, double n)
-    { return 6.*fmuls_gemv(m, n) + 2.*fadds_gemv(m, n); }
-
-static double  flops_dgemv(double m, double n)
-    { return    fmuls_gemv(m, n) +    fadds_gemv(m, n); }
-
-static double  flops_sgemv(double m, double n)
-    { return    fmuls_gemv(m, n) +    fadds_gemv(m, n); }
-
-=======
->>>>>>> 434ddcc8
-static double  flops_zsymv(double n)
-    { return 6.*fmuls_symv(n) + 2.*fadds_symv(n); }
-
-static double  flops_csymv(double n)
-    { return 6.*fmuls_symv(n) + 2.*fadds_symv(n); }
-
-static double  flops_dsymv(double n)
-    { return    fmuls_symv(n) +    fadds_symv(n); }
-
-static double  flops_ssymv(double n)
-    { return    fmuls_symv(n) +    fadds_symv(n); }
-
-<<<<<<< HEAD
-/*
- * Level 3 BLAS
- */
-=======
-//==============================================================================
-// Level 3 BLAS
-//==============================================================================
-
-//------------------------------------------------------------ gemm
-static double fmuls_gemm(double m, double n, double k)
-    { return m*n*k; }
-
-static double fadds_gemm(double m, double n, double k)
-    { return m*n*k; }
-
->>>>>>> 434ddcc8
-static double  flops_zgemm(double m, double n, double k)
-    { return 6.*fmuls_gemm(m, n, k) + 2.*fadds_gemm(m, n, k); }
-
-static double  flops_cgemm(double m, double n, double k)
-    { return 6.*fmuls_gemm(m, n, k) + 2.*fadds_gemm(m, n, k); }
-
-static double  flops_dgemm(double m, double n, double k)
-    { return    fmuls_gemm(m, n, k) +    fadds_gemm(m, n, k); }
-
-static double  flops_sgemm(double m, double n, double k)
-    { return    fmuls_gemm(m, n, k) +    fadds_gemm(m, n, k); }
-
-<<<<<<< HEAD
-=======
-//------------------------------------------------------------ symm/hemm
-static double fmuls_symm(PLASMA_enum side, double m, double n)
-{
-    return (side == PlasmaLeft)
-        ? fmuls_gemm(m, m, n)
-        : fmuls_gemm(m, n, n);
-}
-
-static double fadds_symm(PLASMA_enum side, double m, double n)
-{
-    return (side == PlasmaLeft)
-        ? fadds_gemm(m, m, n)
-        : fadds_gemm(m, n, n);
-}
-
-static double fmuls_hemm(PLASMA_enum side, double m, double n)
-    { return fmuls_symm(side, m, n); }
-
-static double fadds_hemm(PLASMA_enum side, double m, double n)
-    { return fadds_symm(side, m, n); }
-
->>>>>>> 434ddcc8
-static double  flops_zhemm(PLASMA_enum side, double m, double n)
-    { return 6.*fmuls_hemm(side, m, n) + 2.*fadds_hemm(side, m, n); }
-
-static double  flops_chemm(PLASMA_enum side, double m, double n)
-    { return 6.*fmuls_hemm(side, m, n) + 2.*fadds_hemm(side, m, n); }
-
-static double  flops_zsymm(PLASMA_enum side, double m, double n)
-    { return 6.*fmuls_symm(side, m, n) + 2.*fadds_symm(side, m, n); }
-
-static double  flops_csymm(PLASMA_enum side, double m, double n)
-    { return 6.*fmuls_symm(side, m, n) + 2.*fadds_symm(side, m, n); }
-
-static double  flops_dsymm(PLASMA_enum side, double m, double n)
-    { return    fmuls_symm(side, m, n) +    fadds_symm(side, m, n); }
-
-static double  flops_ssymm(PLASMA_enum side, double m, double n)
-    { return    fmuls_symm(side, m, n) +    fadds_symm(side, m, n); }
-
-<<<<<<< HEAD
-=======
-//------------------------------------------------------------ syrk/herk
-static double fmuls_syrk(double k, double n)
-    { return 0.5*k*n*(n + 1); }
-
-static double fadds_syrk(double k, double n)
-    { return 0.5*k*n*(n + 1); }
-
-static double fmuls_herk(double k, double n)
-    { return fmuls_syrk(k, n); }
-
-static double fadds_herk(double k, double n)
-    { return fadds_syrk(k, n); }
-
->>>>>>> 434ddcc8
-static double  flops_zherk(double k, double n)
-    { return 6.*fmuls_herk(k, n) + 2.*fadds_herk(k, n); }
-
-static double  flops_cherk(double k, double n)
-    { return 6.*fmuls_herk(k, n) + 2.*fadds_herk(k, n); }
-
-static double  flops_zsyrk(double k, double n)
-    { return 6.*fmuls_syrk(k, n) + 2.*fadds_syrk(k, n); }
-
-static double  flops_csyrk(double k, double n)
-    { return 6.*fmuls_syrk(k, n) + 2.*fadds_syrk(k, n); }
-
-static double  flops_dsyrk(double k, double n)
-    { return    fmuls_syrk(k, n) +    fadds_syrk(k, n); }
-
-static double  flops_ssyrk(double k, double n)
-    { return    fmuls_syrk(k, n) +    fadds_syrk(k, n); }
-
-<<<<<<< HEAD
-=======
-//------------------------------------------------------------ syr2k/her2k
-static double fmuls_syr2k(double k, double n)
-    { return k*n*n; }
-
-static double fadds_syr2k(double k, double n)
-    { return k*n*n + n; }
-
-static double fmuls_her2k(double k, double n)
-    { return fmuls_syr2k(k, n); }
-
-static double fadds_her2k(double k, double n)
-    { return fadds_syr2k(k, n); }
-
->>>>>>> 434ddcc8
-static double  flops_zher2k(double k, double n)
-    { return 6.*fmuls_her2k(k, n) + 2.*fadds_her2k(k, n); }
-
-static double  flops_cher2k(double k, double n)
-    { return 6.*fmuls_her2k(k, n) + 2.*fadds_her2k(k, n); }
-
-static double  flops_zsyr2k(double k, double n)
-    { return 6.*fmuls_syr2k(k, n) + 2.*fadds_syr2k(k, n); }
-
-static double  flops_csyr2k(double k, double n)
-    { return 6.*fmuls_syr2k(k, n) + 2.*fadds_syr2k(k, n); }
-
-static double  flops_dsyr2k(double k, double n)
-    { return    fmuls_syr2k(k, n) +    fadds_syr2k(k, n); }
-
-static double  flops_ssyr2k(double k, double n)
-    { return    fmuls_syr2k(k, n) +    fadds_syr2k(k, n); }
-
-<<<<<<< HEAD
-=======
-//------------------------------------------------------------ trmm
-static double fmuls_trmm_2(double m, double n)
-    { return 0.5*n*m*(m + 1); }
-
-static double fadds_trmm_2(double m, double n)
-    { return 0.5*n*m*(m - 1); }
-
-static double fmuls_trmm(PLASMA_enum side, double m, double n)
-{
-    return (side == PlasmaLeft)
-        ? fmuls_trmm_2(m, n)
-        : fmuls_trmm_2(n, m);
-}
-
-static double fadds_trmm(PLASMA_enum side, double m, double n)
-{
-    return (side == PlasmaLeft)
-        ? fadds_trmm_2(m, n)
-        : fadds_trmm_2(n, m);
-}
-
->>>>>>> 434ddcc8
-static double  flops_ztrmm(PLASMA_enum side, double m, double n)
-    { return 6.*fmuls_trmm(side, m, n) + 2.*fadds_trmm(side, m, n); }
-
-static double  flops_ctrmm(PLASMA_enum side, double m, double n)
-    { return 6.*fmuls_trmm(side, m, n) + 2.*fadds_trmm(side, m, n); }
-
-static double  flops_dtrmm(PLASMA_enum side, double m, double n)
-    { return    fmuls_trmm(side, m, n) +    fadds_trmm(side, m, n); }
-
-static double  flops_strmm(PLASMA_enum side, double m, double n)
-    { return    fmuls_trmm(side, m, n) +    fadds_trmm(side, m, n); }
-
-<<<<<<< HEAD
-=======
-//------------------------------------------------------------ trsm
-static double fmuls_trsm(PLASMA_enum side, double m, double n)
-    { return fmuls_trmm(side, m, n); }
-
-static double fadds_trsm(PLASMA_enum side, double m, double n)
-    { return fadds_trmm(side, m, n); }
-
->>>>>>> 434ddcc8
-static double  flops_ztrsm(PLASMA_enum side, double m, double n)
-    { return 6.*fmuls_trsm(side, m, n) + 2.*fadds_trsm(side, m, n); }
-
-static double  flops_ctrsm(PLASMA_enum side, double m, double n)
-    { return 6.*fmuls_trsm(side, m, n) + 2.*fadds_trsm(side, m, n); }
-
-static double  flops_dtrsm(PLASMA_enum side, double m, double n)
-    { return    fmuls_trsm(side, m, n) +    fadds_trsm(side, m, n); }
-
-static double  flops_strsm(PLASMA_enum side, double m, double n)
-    { return    fmuls_trsm(side, m, n) +    fadds_trsm(side, m, n); }
-
-<<<<<<< HEAD
-/*
- * LAPACK
- */
-=======
-//==============================================================================
-// LAPACK
-//==============================================================================
-
-//------------------------------------------------------------ getrf
-static double fmuls_getrf(double m, double n)
-{
-    return (m < n)
-        ? (0.5*m*(m*(n - 1./3.*m - 1.) + n) + 2./3.*m)
-        : (0.5*n*(n*(m - 1./3.*n - 1.) + m) + 2./3.*n);
-}
-
-static double fadds_getrf(double m, double n)
-{
-    return (m < n)
-        ? (0.5*m*(m*(n - 1./3.*m) - n) + 1./6.*m)
-        : (0.5*n*(n*(m - 1./3.*n) - m) + 1./6.*n);
-}
-
->>>>>>> 434ddcc8
-static double  flops_zgetrf(double m, double n)
-    { return 6.*fmuls_getrf(m, n) + 2.*fadds_getrf(m, n); }
-
-static double  flops_cgetrf(double m, double n)
-    { return 6.*fmuls_getrf(m, n) + 2.*fadds_getrf(m, n); }
-
-static double  flops_dgetrf(double m, double n)
-    { return    fmuls_getrf(m, n) +    fadds_getrf(m, n); }
-
-static double  flops_sgetrf(double m, double n)
-    { return    fmuls_getrf(m, n) +    fadds_getrf(m, n); }
-
-<<<<<<< HEAD
-=======
-//------------------------------------------------------------ getri
-static double fmuls_getri(double n)
-    { return n*(5./6. + n*(2./3.*n + 0.5)); }
-
-static double fadds_getri(double n)
-    { return n*(5./6. + n*(2./3.*n - 1.5)); }
-
->>>>>>> 434ddcc8
-static double  flops_zgetri(double n)
-    { return 6.*fmuls_getri(n) + 2.*fadds_getri(n); }
-
-static double  flops_cgetri(double n)
-    { return 6.*fmuls_getri(n) + 2.*fadds_getri(n); }
-
-static double  flops_dgetri(double n)
-    { return    fmuls_getri(n) +    fadds_getri(n); }
-
-static double  flops_sgetri(double n)
-    { return    fmuls_getri(n) +    fadds_getri(n); }
-
-<<<<<<< HEAD
-=======
-//------------------------------------------------------------ getrs
-static double fmuls_getrs(double n, double nrhs)
-    { return nrhs*n*n; }
-
-static double fadds_getrs(double n, double nrhs)
-    { return nrhs*n*(n - 1); }
-
->>>>>>> 434ddcc8
-static double  flops_zgetrs(double n, double nrhs)
-    { return 6.*fmuls_getrs(n, nrhs) + 2.*fadds_getrs(n, nrhs); }
-
-static double  flops_cgetrs(double n, double nrhs)
-    { return 6.*fmuls_getrs(n, nrhs) + 2.*fadds_getrs(n, nrhs); }
-
-static double  flops_dgetrs(double n, double nrhs)
-    { return    fmuls_getrs(n, nrhs) +    fadds_getrs(n, nrhs); }
-
-static double  flops_sgetrs(double n, double nrhs)
-    { return    fmuls_getrs(n, nrhs) +    fadds_getrs(n, nrhs); }
-
-<<<<<<< HEAD
-=======
-//------------------------------------------------------------ potrf
-static double fmuls_potrf(double n)
-    { return n*((1./6.*n + 0.5)*n + 1./3.); }
-
-static double fadds_potrf(double n)
-    { return n*((1./6.*n)*n - 1./6.); }
-
->>>>>>> 434ddcc8
-static double  flops_zpotrf(double n)
-    { return 6.*fmuls_potrf(n) + 2.*fadds_potrf(n); }
-
-static double  flops_cpotrf(double n)
-    { return 6.*fmuls_potrf(n) + 2.*fadds_potrf(n); }
-
-static double  flops_dpotrf(double n)
-    { return    fmuls_potrf(n) +    fadds_potrf(n); }
-
-static double  flops_spotrf(double n)
-    { return    fmuls_potrf(n) +    fadds_potrf(n); }
-
-<<<<<<< HEAD
-=======
-//------------------------------------------------------------ potri
-static double fmuls_potri(double n)
-    { return n*(2./3. + n*(1./3.*n + 1.0)); }
-
-static double fadds_potri(double n)
-    { return n*(1./6. + n*(1./3.*n - 0.5)); }
-
->>>>>>> 434ddcc8
-static double  flops_zpotri(double n)
-    { return 6.*fmuls_potri(n) + 2.*fadds_potri(n); }
-
-static double  flops_cpotri(double n)
-    { return 6.*fmuls_potri(n) + 2.*fadds_potri(n); }
-
-static double  flops_dpotri(double n)
-    { return    fmuls_potri(n) +    fadds_potri(n); }
-
-static double  flops_spotri(double n)
-    { return    fmuls_potri(n) +    fadds_potri(n); }
-
-<<<<<<< HEAD
-=======
-//------------------------------------------------------------ potrs
-static double fmuls_potrs(double n, double nrhs)
-    { return nrhs*n*(n + 1); }
-
-static double fadds_potrs(double n, double nrhs)
-    { return nrhs*n*(n - 1); }
-
->>>>>>> 434ddcc8
-static double  flops_zpotrs(double n, double nrhs)
-    { return 6.*fmuls_potrs(n, nrhs) + 2.*fadds_potrs(n, nrhs); }
-
-static double  flops_cpotrs(double n, double nrhs)
-    { return 6.*fmuls_potrs(n, nrhs) + 2.*fadds_potrs(n, nrhs); }
-
-static double  flops_dpotrs(double n, double nrhs)
-    { return    fmuls_potrs(n, nrhs) +    fadds_potrs(n, nrhs); }
-
-static double  flops_spotrs(double n, double nrhs)
-    { return    fmuls_potrs(n, nrhs) +    fadds_potrs(n, nrhs); }
-
-<<<<<<< HEAD
-=======
-//------------------------------------------------------------ geqrf
-static double fmuls_geqrf(double m, double n)
-{
-    return (m > n)
-        ? (n*(n*( 0.5 - 1./3.*n + m) +    m + 23./6.))
-        : (m*(m*(-0.5 - 1./3.*m + n) + 2.*n + 23./6.));
-}
-
-static double fadds_geqrf(double m, double n)
-{
-    return (m > n)
-        ? (n*(n*( 0.5 - 1./3.*n + m)        +  5./6.))
-        : (m*(m*(-0.5 - 1./3.*m + n) +    n +  5./6.));
-}
-
->>>>>>> 434ddcc8
-static double  flops_zgeqrf(double m, double n)
-    { return 6.*fmuls_geqrf(m, n) + 2.*fadds_geqrf(m, n); }
-
-static double  flops_cgeqrf(double m, double n)
-    { return 6.*fmuls_geqrf(m, n) + 2.*fadds_geqrf(m, n); }
-
-static double  flops_dgeqrf(double m, double n)
-    { return    fmuls_geqrf(m, n) +    fadds_geqrf(m, n); }
-
-static double  flops_sgeqrf(double m, double n)
-    { return    fmuls_geqrf(m, n) +    fadds_geqrf(m, n); }
-
-<<<<<<< HEAD
-=======
-//------------------------------------------------------------ geqrt
-static double fmuls_geqrt(double m, double n)
-    { return 0.5*m*n; }
-
-static double fadds_geqrt(double m, double n)
-    { return 0.5*m*n; }
-
->>>>>>> 434ddcc8
-static double  flops_zgeqrt(double m, double n)
-    { return 6.*fmuls_geqrt(m, n) + 2.*fadds_geqrt(m, n); }
-
-static double  flops_cgeqrt(double m, double n)
-    { return 6.*fmuls_geqrt(m, n) + 2.*fadds_geqrt(m, n); }
-
-static double  flops_dgeqrt(double m, double n)
-    { return    fmuls_geqrt(m, n) +    fadds_geqrt(m, n); }
-
-static double  flops_sgeqrt(double m, double n)
-    { return    fmuls_geqrt(m, n) +    fadds_geqrt(m, n); }
-
-<<<<<<< HEAD
-=======
-//------------------------------------------------------------ geqlf
-static double fmuls_geqlf(double m, double n)
-    { return fmuls_geqrf(m, n); }
-
-static double fadds_geqlf(double m, double n)
-    { return fadds_geqrf(m, n); }
-
->>>>>>> 434ddcc8
-static double  flops_zgeqlf(double m, double n)
-    { return 6.*fmuls_geqlf(m, n) + 2.*fadds_geqlf(m, n); }
-
-static double  flops_cgeqlf(double m, double n)
-    { return 6.*fmuls_geqlf(m, n) + 2.*fadds_geqlf(m, n); }
-
-static double  flops_dgeqlf(double m, double n)
-    { return    fmuls_geqlf(m, n) +    fadds_geqlf(m, n); }
-
-static double  flops_sgeqlf(double m, double n)
-    { return    fmuls_geqlf(m, n) +    fadds_geqlf(m, n); }
-
-<<<<<<< HEAD
-=======
-//------------------------------------------------------------ gerqf
-static double fmuls_gerqf(double m, double n)
-{
-    return (m > n)
-        ? (n*(n*( 0.5 - 1./3.*n + m) +    m + 29./6.))
-        : (m*(m*(-0.5 - 1./3.*m + n) + 2.*n + 29./6.));
-}
-
-static double fadds_gerqf(double m, double n)
-{
-    return (m > n)
-        ? (n*(n*(-0.5 - 1./3.*n + m) +    m +  5./6.))
-        : (m*(m*( 0.5 - 1./3.*m + n) +      +  5./6.));
-}
-
->>>>>>> 434ddcc8
-static double  flops_zgerqf(double m, double n)
-    { return 6.*fmuls_gerqf(m, n) + 2.*fadds_gerqf(m, n); }
-
-static double  flops_cgerqf(double m, double n)
-    { return 6.*fmuls_gerqf(m, n) + 2.*fadds_gerqf(m, n); }
-
-static double  flops_dgerqf(double m, double n)
-    { return    fmuls_gerqf(m, n) +    fadds_gerqf(m, n); }
-
-static double  flops_sgerqf(double m, double n)
-    { return    fmuls_gerqf(m, n) +    fadds_gerqf(m, n); }
-
-<<<<<<< HEAD
-=======
-//------------------------------------------------------------ gelqf
-static double fmuls_gelqf(double m, double n)
-    { return  fmuls_gerqf(m, n); }
-
-static double fadds_gelqf(double m, double n)
-    { return  fadds_gerqf(m, n); }
-
->>>>>>> 434ddcc8
-static double  flops_zgelqf(double m, double n)
-    { return 6.*fmuls_gelqf(m, n) + 2.*fadds_gelqf(m, n); }
-
-static double  flops_cgelqf(double m, double n)
-    { return 6.*fmuls_gelqf(m, n) + 2.*fadds_gelqf(m, n); }
-
-static double  flops_dgelqf(double m, double n)
-    { return    fmuls_gelqf(m, n) +    fadds_gelqf(m, n); }
-
-static double  flops_sgelqf(double m, double n)
-    { return    fmuls_gelqf(m, n) +    fadds_gelqf(m, n); }
-
-<<<<<<< HEAD
-=======
-//------------------------------------------------------------ ungqr
-static double fmuls_ungqr(double m, double n, double k)
-    { return k*(2.*m*n +  2.*n - 5./3. + k*(2./3.*k - (m + n) - 1.)); }
-
-static double fadds_ungqr(double m, double n, double k)
-    { return k*(2.*m*n + n - m + 1./3. + k*(2./3.*k - (m + n))); }
-
->>>>>>> 434ddcc8
-static double  flops_zungqr(double m, double n, double k)
-    { return 6.*fmuls_ungqr(m, n, k) + 2.*fadds_ungqr(m, n, k); }
-
-static double  flops_cungqr(double m, double n, double k)
-    { return 6.*fmuls_ungqr(m, n, k) + 2.*fadds_ungqr(m, n, k); }
-
-static double  flops_dorgqr(double m, double n, double k)
-    { return    fmuls_ungqr(m, n, k) +    fadds_ungqr(m, n, k); }
-
-static double  flops_sorgqr(double m, double n, double k)
-    { return    fmuls_ungqr(m, n, k) +    fadds_ungqr(m, n, k); }
-
-<<<<<<< HEAD
-=======
-//------------------------------------------------------------ ungql
-static double fmuls_ungql(double m, double n, double k)
-    { return  fmuls_ungqr(m, n, k); }
-
-static double fadds_ungql(double m, double n, double k)
-    { return fadds_ungqr(m, n, k); }
-
->>>>>>> 434ddcc8
-static double  flops_zungql(double m, double n, double k)
-    { return 6.*fmuls_ungql(m, n, k) + 2.*fadds_ungql(m, n, k); }
-
-static double  flops_cungql(double m, double n, double k)
-    { return 6.*fmuls_ungql(m, n, k) + 2.*fadds_ungql(m, n, k); }
-
-static double  flops_dorgql(double m, double n, double k)
-    { return    fmuls_ungql(m, n, k) +    fadds_ungql(m, n, k); }
-
-static double  flops_sorgql(double m, double n, double k)
-    { return    fmuls_ungql(m, n, k) +    fadds_ungql(m, n, k); }
-
-<<<<<<< HEAD
-=======
-//------------------------------------------------------------ ungrq
-static double fmuls_ungrq(double m, double n, double k)
-    { return k*(2.*m*n + m + n - 2./3. + k*(2./3.*k - (m + n) - 1.)); }
-
-static double fadds_ungrq(double m, double n, double k)
-    { return k*(2.*m*n + m - n + 1./3. + k*(2./3.*k - (m + n))); }
-
->>>>>>> 434ddcc8
-static double  flops_zungrq(double m, double n, double k)
-    { return 6.*fmuls_ungrq(m, n, k) + 2.*fadds_ungrq(m, n, k); }
-
-static double  flops_cungrq(double m, double n, double k)
-    { return 6.*fmuls_ungrq(m, n, k) + 2.*fadds_ungrq(m, n, k); }
-
-static double  flops_dorgrq(double m, double n, double k)
-    { return    fmuls_ungrq(m, n, k) +    fadds_ungrq(m, n, k); }
-
-static double  flops_sorgrq(double m, double n, double k)
-    { return    fmuls_ungrq(m, n, k) +    fadds_ungrq(m, n, k); }
-
-<<<<<<< HEAD
-=======
-//------------------------------------------------------------ unglq
-static double fmuls_unglq(double m, double n, double k)
-    { return fmuls_ungrq(m, n, k); }
-
-static double fadds_unglq(double m, double n, double k)
-    { return fadds_ungrq(m, n, k); }
-
->>>>>>> 434ddcc8
-static double  flops_zunglq(double m, double n, double k)
-    { return 6.*fmuls_unglq(m, n, k) + 2.*fadds_unglq(m, n, k); }
-
-static double  flops_cunglq(double m, double n, double k)
-    { return 6.*fmuls_unglq(m, n, k) + 2.*fadds_unglq(m, n, k); }
-
-static double  flops_dorglq(double m, double n, double k)
-    { return    fmuls_unglq(m, n, k) +    fadds_unglq(m, n, k); }
-
-static double  flops_sorglq(double m, double n, double k)
-    { return    fmuls_unglq(m, n, k) +    fadds_unglq(m, n, k); }
-
-<<<<<<< HEAD
-=======
-//------------------------------------------------------------ geqrs
-static double fmuls_geqrs(double m, double n, double nrhs)
-    { return nrhs*(n*(2.*m - 0.5*n + 2.5)); }
-
-static double fadds_geqrs(double m, double n, double nrhs)
-    { return nrhs*(n*(2.*m - 0.5*n + 0.5)); }
-
-static double  flops_zgeqrs(double m, double n, double nrhs)
-    { return 6.*fmuls_geqrs(m, n, nrhs) + 2.*fadds_geqrs(m, n, nrhs); }
-
-static double  flops_cgeqrs(double m, double n, double nrhs)
-    { return 6.*fmuls_geqrs(m, n, nrhs) + 2.*fadds_geqrs(m, n, nrhs); }
-
-static double  flops_dgeqrs(double m, double n, double nrhs)
-    { return    fmuls_geqrs(m, n, nrhs) +    fadds_geqrs(m, n, nrhs); }
-
-static double  flops_sgeqrs(double m, double n, double nrhs)
-    { return    fmuls_geqrs(m, n, nrhs) +    fadds_geqrs(m, n, nrhs); }
-
-//------------------------------------------------------------ unmqr
-static double fmuls_unmqr(PLASMA_enum side, double m, double n, double k)
-{
-    return (side == PlasmaLeft)
-        ? (2.*n*m*k - n*k*k + 2.*n*k)
-        : (2.*n*m*k - m*k*k + m*k + n*k - 0.5*k*k + 0.5*k);
-}
-
-static double fadds_unmqr(PLASMA_enum side, double m, double n, double k)
-{
-    return (side == PlasmaLeft)
-        ? (2.*n*m*k - n*k*k + n*k)
-        : (2.*n*m*k - m*k*k + m*k);
-}
-
->>>>>>> 434ddcc8
-static double  flops_zunmqr(PLASMA_enum side, double m, double n, double k)
-    { return 6.*fmuls_unmqr(side, m, n, k) + 2.*fadds_unmqr(side, m, n, k); }
-
-static double  flops_cunmqr(PLASMA_enum side, double m, double n, double k)
-    { return 6.*fmuls_unmqr(side, m, n, k) + 2.*fadds_unmqr(side, m, n, k); }
-
-static double  flops_dormqr(PLASMA_enum side, double m, double n, double k)
-    { return    fmuls_unmqr(side, m, n, k) +    fadds_unmqr(side, m, n, k); }
-
-static double  flops_sormqr(PLASMA_enum side, double m, double n, double k)
-    { return    fmuls_unmqr(side, m, n, k) +    fadds_unmqr(side, m, n, k); }
-
-//------------------------------------------------------------ unmql
-static double fmuls_unmql(PLASMA_enum side, double m, double n, double k)
-    { return fmuls_unmqr(side, m, n, k); }
-
-<<<<<<< HEAD
-=======
-static double fadds_unmql(PLASMA_enum side, double m, double n, double k)
-    { return fadds_unmqr(side, m, n, k); }
-
->>>>>>> 434ddcc8
-static double  flops_zunmql(PLASMA_enum side, double m, double n, double k)
-    { return 6.*fmuls_unmql(side, m, n, k) + 2.*fadds_unmql(side, m, n, k); }
-
-static double  flops_cunmql(PLASMA_enum side, double m, double n, double k)
-    { return 6.*fmuls_unmql(side, m, n, k) + 2.*fadds_unmql(side, m, n, k); }
-
-static double  flops_dormql(PLASMA_enum side, double m, double n, double k)
-    { return    fmuls_unmql(side, m, n, k) +    fadds_unmql(side, m, n, k); }
-
-static double  flops_sormql(PLASMA_enum side, double m, double n, double k)
-    { return    fmuls_unmql(side, m, n, k) +    fadds_unmql(side, m, n, k); }
-
-<<<<<<< HEAD
-=======
-//------------------------------------------------------------ unmrq
-static double fmuls_unmrq(PLASMA_enum side, double m, double n, double k)
-    { return fmuls_unmqr(side, m, n, k); }
-
-static double fadds_unmrq(PLASMA_enum side, double m, double n, double k)
-    { return fadds_unmqr(side, m, n, k); }
-
->>>>>>> 434ddcc8
-static double  flops_zunmrq(PLASMA_enum side, double m, double n, double k)
-    { return 6.*fmuls_unmrq(side, m, n, k) + 2.*fadds_unmrq(side, m, n, k); }
-
-static double  flops_cunmrq(PLASMA_enum side, double m, double n, double k)
-    { return 6.*fmuls_unmrq(side, m, n, k) + 2.*fadds_unmrq(side, m, n, k); }
-
-static double  flops_dormrq(PLASMA_enum side, double m, double n, double k)
-    { return    fmuls_unmrq(side, m, n, k) +    fadds_unmrq(side, m, n, k); }
-
-static double  flops_sormrq(PLASMA_enum side, double m, double n, double k)
-    { return    fmuls_unmrq(side, m, n, k) +    fadds_unmrq(side, m, n, k); }
-
-//------------------------------------------------------------ unmlq
-static double fmuls_unmlq(PLASMA_enum side, double m, double n, double k)
-    { return fmuls_unmqr(side, m, n, k); }
-
-<<<<<<< HEAD
-=======
-static double fadds_unmlq(PLASMA_enum side, double m, double n, double k)
-    { return fadds_unmqr(side, m, n, k); }
-
->>>>>>> 434ddcc8
-static double  flops_zunmlq(PLASMA_enum side, double m, double n, double k)
-    { return 6.*fmuls_unmlq(side, m, n, k) + 2.*fadds_unmlq(side, m, n, k); }
-
-static double  flops_cunmlq(PLASMA_enum side, double m, double n, double k)
-    { return 6.*fmuls_unmlq(side, m, n, k) + 2.*fadds_unmlq(side, m, n, k); }
-
-static double  flops_dormlq(PLASMA_enum side, double m, double n, double k)
-    { return    fmuls_unmlq(side, m, n, k) +    fadds_unmlq(side, m, n, k); }
-
-static double  flops_sormlq(PLASMA_enum side, double m, double n, double k)
-<<<<<<< HEAD
-    { return    fmuls_unmlq(m, n, k, side) +    fadds_unmlq(m, n, k, side); }
-
-static double  flops_zgeqrs(double m, double n, double nrhs)
-    { return 6.*fmuls_geqrs(m, n, nrhs) + 2.*fadds_geqrs(m, n, nrhs); }
-
-static double  flops_cgeqrs(double m, double n, double nrhs)
-    { return 6.*fmuls_geqrs(m, n, nrhs) + 2.*fadds_geqrs(m, n, nrhs); }
-
-static double  flops_dgeqrs(double m, double n, double nrhs)
-    { return    fmuls_geqrs(m, n, nrhs) +    fadds_geqrs(m, n, nrhs); }
-=======
-    { return    fmuls_unmlq(side, m, n, k) +    fadds_unmlq(side, m, n, k); }
->>>>>>> 434ddcc8
-
-//------------------------------------------------------------ trtri
-static double fmuls_trtri(double n)
-    { return n*(n*(1./6.*n + 0.5) + 1./3.); }
-
-<<<<<<< HEAD
-=======
-static double fadds_trtri(double n)
-    { return n*(n*(1./6.*n - 0.5) + 1./3.); }
-
->>>>>>> 434ddcc8
-static double  flops_ztrtri(double n)
-    { return 6.*fmuls_trtri(n) + 2.*fadds_trtri(n); }
-
-static double  flops_ctrtri(double n)
-    { return 6.*fmuls_trtri(n) + 2.*fadds_trtri(n); }
-
-static double  flops_dtrtri(double n)
-    { return    fmuls_trtri(n) +    fadds_trtri(n); }
-
-static double  flops_strtri(double n)
-    { return    fmuls_trtri(n) +    fadds_trtri(n); }
-
-<<<<<<< HEAD
-=======
-//------------------------------------------------------------ gehrd
-static double fmuls_gehrd(double n)
-    { return n*(n*(5./3. *n + 0.5) - 7./6.) - 13.; }
-
-static double fadds_gehrd(double n)
-    { return n*(n*(5./3. *n - 1.0) - 2./3.) -  8.; }
-
->>>>>>> 434ddcc8
-static double  flops_zgehrd(double n)
-    { return 6.*fmuls_gehrd(n) + 2.*fadds_gehrd(n); }
-
-static double  flops_cgehrd(double n)
-    { return 6.*fmuls_gehrd(n) + 2.*fadds_gehrd(n); }
-
-static double  flops_dgehrd(double n)
-    { return    fmuls_gehrd(n) +    fadds_gehrd(n); }
-
-static double  flops_sgehrd(double n)
-    { return    fmuls_gehrd(n) +    fadds_gehrd(n); }
-
-<<<<<<< HEAD
-=======
-//------------------------------------------------------------ sytrd
-static double fmuls_sytrd(double n)
-    { return n*(n*(2./3.*n + 2.5) - 1./6.) - 15.; }
-
-static double fadds_sytrd(double n)
-    { return n*(n*(2./3.*n + 1.0) - 8./3.) -  4.; }
-
-static double fmuls_hetrd(double n)
-    { return fmuls_sytrd(n); }
-
-static double fadds_hetrd(double n)
-    { return fadds_sytrd(n); }
-
->>>>>>> 434ddcc8
-static double  flops_zhetrd(double n)
-    { return 6.*fmuls_hetrd(n) + 2.*fadds_hetrd(n); }
-
-static double  flops_chetrd(double n)
-    { return 6.*fmuls_hetrd(n) + 2.*fadds_hetrd(n); }
-
-<<<<<<< HEAD
-static double  flops_zsytrd(double n)
-    { return 6.*fmuls_sytrd(n) + 2.*fadds_sytrd(n); }
-
-static double  flops_csytrd(double n)
-    { return 6.*fmuls_sytrd(n) + 2.*fadds_sytrd(n); }
-
-=======
->>>>>>> 434ddcc8
-static double  flops_dsytrd(double n)
-    { return    fmuls_sytrd(n) +    fadds_sytrd(n); }
-
-static double  flops_ssytrd(double n)
-    { return    fmuls_sytrd(n) +    fadds_sytrd(n); }
-
-<<<<<<< HEAD
-=======
-//------------------------------------------------------------ gebrd
-static double fmuls_gebrd(double m, double n)
-{
-    return (m >= n)
-        ? (n*(n*(2.*m - 2./3.*n + 2.) + 20./3.))
-        : (m*(m*(2.*n - 2./3.*m + 2.) + 20./3.));
-}
-
-static double fadds_gebrd(double m, double n)
-{
-    return (m >= n)
-        ? (n*(n*(2.*m - 2./3.*n + 1.) - m +  5./3.))
-        : (m*(m*(2.*n - 2./3.*m + 1.) - n +  5./3.));
-}
-
->>>>>>> 434ddcc8
 static double  flops_zgebrd(double m, double n)
     { return 6.*fmuls_gebrd(m, n) + 2.*fadds_gebrd(m, n); }
 
@@ -1195,8 +753,6 @@
 static double  flops_sgebrd(double m, double n)
     { return    fmuls_gebrd(m, n) +    fadds_gebrd(m, n); }
 
-<<<<<<< HEAD
-=======
 //------------------------------------------------------------ larfg
 static double fmuls_larfg(double n)
     { return 2*n; }
@@ -1204,7 +760,6 @@
 static double fadds_larfg(double n)
     { return   n; }
 
->>>>>>> 434ddcc8
 static double  flops_zlarfg(double n)
     { return 6.*fmuls_larfg(n) + 2.*fadds_larfg(n); }
 
