--- conflicted
+++ resolved
@@ -43,10 +43,8 @@
         int ldak = plasma_tile_mmain_band(A, k, k);
 
         // panel
-        int *ipivk;
-        ipivk = &ipiv[k*A.mb];
-        plasma_complex64_t *a00;
-        a00 = A(k, k);
+        int *ipivk = &ipiv[k*A.mb];
+        plasma_complex64_t *a00 = A(k, k);
         int mak      = imin(A.m-k*A.mb, mvak+A.kl);
         int size_a00 = (A.gm-k*A.mb) * plasma_tile_nmain(A, k);
         int size_i   = imin(mvak, nvak);
@@ -54,15 +52,6 @@
                          depend(out:ipivk[0:size_i]) /*\
                          priority(1) */
         {
-<<<<<<< HEAD
-            for (int i = 0; i < num_panel_threads; i++) {
-                #pragma omp task // priority(1)
-                {
-                    // create a view for panel as a "general" submatrix
-                    plasma_desc_t view =
-                        plasma_desc_view(A, (A.kut-1)*A.mb, k*A.nb, mak, nvak);
-                    view.type = PlasmaGeneral;
-=======
             if (sequence->status == PlasmaSuccess) {
                 for (int rank = 0; rank < num_panel_threads; rank++) {
                     #pragma omp task priority(1)
@@ -71,7 +60,6 @@
                         plasma_desc_t view = plasma_desc_view(
                             A, (A.kut-1)*A.mb, k*A.nb, mak, nvak);
                         view.type = PlasmaGeneral;
->>>>>>> 4f54d6c9
 
                         int info = core_zgetrf(view, &ipiv[k*A.mb], ib, rank,
                                                num_panel_threads, barrier);
@@ -85,10 +73,8 @@
         // update
         // TODO: fills are not tracked, see the one in fork
         for (int n = k+1; n < imin(A.nt, k+A.kut); n++) {
-            plasma_complex64_t *a01, *a11;
-
-            a01 = A(k, n);
-            a11 = A(k+1, n);
+            plasma_complex64_t *a01 = A(k, n);
+            plasma_complex64_t *a11 = A(k+1, n);
 
             int nvan = plasma_tile_nview(A, n);
             int size_a01 = ldak*nvan;
@@ -123,7 +109,6 @@
                     for (int m = imax(k+1,n-A.kut); m < imin(k+A.klt, A.mt); m++) {
                         int mvam = plasma_tile_mview(A, m);
 
-<<<<<<< HEAD
                     #pragma omp task // priority(n == k+1)
                     {
                         core_zgemm(
@@ -132,17 +117,6 @@
                             -1.0, A(m, k), plasma_tile_mmain_band(A, m, k),
                                   A(k, n), plasma_tile_mmain_band(A, k, n),
                             1.0,  A(m, n), plasma_tile_mmain_band(A, m, n));
-=======
-                        #pragma omp task priority(n == k+1)
-                        {
-                            core_zgemm(
-                                PlasmaNoTrans, PlasmaNoTrans,
-                                mvam, nvan, A.nb,
-                                -1.0, A(m, k), plasma_tile_mmain_band(A, m, k),
-                                      A(k, n), plasma_tile_mmain_band(A, k, n),
-                                1.0,  A(m, n), plasma_tile_mmain_band(A, m, n));
-                        }
->>>>>>> 4f54d6c9
                     }
                 }
                 #pragma omp taskwait
