/**
 *
 * @file
 *
 *  PLASMA is a software package provided by:
 *  University of Tennessee, US,
 *  University of Manchester, UK.
 *
 * @precisions normal z -> s d c
 *
 **/

#include "plasma.h"
#include "plasma_async.h"
#include "plasma_context.h"
#include "plasma_descriptor.h"
#include "plasma_internal.h"
#include "plasma_types.h"
#include "plasma_workspace.h"

/***************************************************************************//**
 *
 * @ingroup plasma_unmqr
 *
 *  Overwrites the general complex m-by-n matrix C with
 *
 *                                 side = PlasmaLeft     side = PlasmaRight
 *  trans = PlasmaNoTrans             Q * C                 C * Q
 *  trans = Plasma_ConjTrans        Q^H * C                 C * Q^H
 *
 *  where Q is an orthogonal (or unitary) matrix defined as the product of k
 *  elementary reflectors
 *
 *        Q = H(1) H(2) . . . H(k)
 *
 *  as returned by plasma_zgeqrf. Q is of order m if side = PlasmaLeft
 *  and of order n if side = PlasmaRight.
 *
 *******************************************************************************
 *
 * @param[in] side
 *          Intended usage:
 *          - PlasmaLeft:  apply Q or Q^H from the left;
 *          - PlasmaRight: apply Q or Q^H from the right.
 *
 * @param[in] trans
 *          Intended usage:
 *          - PlasmaNoTrans:    No transpose, apply Q;
 *          - Plasma_ConjTrans: Transpose, apply Q^H.
 *
 * @param[in] m
 *          The number of rows of the matrix C. m >= 0.
 *
 * @param[in] n
 *          The number of columns of the matrix C. n >= 0.
 *
 * @param[in] k
 *          The number of elementary reflectors whose product defines
 *          the matrix Q.
 *          If side == PlasmaLeft,  m >= k >= 0.
 *          If side == PlasmaRight, n >= k >= 0.
 *
 * @param[in] pA
 *          Details of the QR factorization of the original matrix A as returned
 *          by plasma_zgeqrf.
 *
 * @param[in] lda
 *          The leading dimension of the array A.
 *          If side == PlasmaLeft,  lda >= max(1,m).
 *          If side == PlasmaRight, lda >= max(1,n).
 *
 * @param[in] T
 *          Auxiliary factorization data, computed by plasma_zgeqrf.
 *
 * @param[in,out] pC
 *          On entry, pointer to the m-by-n matrix C.
 *          On exit, C is overwritten by Q*C, Q^H*C, C*Q, or C*Q^H.
 *
 * @param[in] ldc
 *          The leading dimension of the array C. ldc >= max(1,m).
 *
 *******************************************************************************
 *
 * @retval PlasmaSuccess successful exit
 * @retval < 0 if -i, the i-th argument had an illegal value
 *
 *******************************************************************************
 *
 * @sa plasma_omp_zunmqr
 * @sa plasma_cunmqr
 * @sa plasma_dormqr
 * @sa plasma_sormqr
 * @sa plasma_zgeqrf
 *
 ******************************************************************************/
int plasma_zunmqr(plasma_enum_t side, plasma_enum_t trans,
                  int m, int n, int k,
                  plasma_complex64_t *pA, int lda,
                  plasma_desc_t T,
                  plasma_complex64_t *pC, int ldc)
{
    // Get PLASMA context.
    plasma_context_t *plasma = plasma_context_self();
    if (plasma == NULL) {
        plasma_fatal_error("PLASMA not initialized");
        return PlasmaErrorNotInitialized;
    }

    // Check input arguments.
    if ((side != PlasmaLeft) && (side != PlasmaRight)) {
        plasma_error("illegal value of side");
        return -1;
    }
    if ((trans != Plasma_ConjTrans) && (trans != PlasmaNoTrans)) {
        plasma_error("illegal value of trans");
        return -2;
    }
    if (m < 0) {
        plasma_error("illegal value of m");
        return -3;
    }
    if (n < 0) {
        plasma_error("illegal value of n");
        return -4;
    }

    int am;
    if (side == PlasmaLeft) {
        am = m;
    }
    else {
        am = n;
    }

    if ((k < 0) || (k > am)) {
        plasma_error("illegal value of k");
        return -5;
    }
    if (lda < imax(1, am)) {
        plasma_error("illegal value of lda");
        return -7;
    }
    if (ldc < imax(1, m)) {
        plasma_error("illegal value of ldc");
        return -10;
    }

    // quick return
    if (m == 0 || n == 0 || k == 0)
        return PlasmaSuccess;

    // Set tiling parameters.
    int ib = plasma->ib;
    int nb = plasma->nb;

    // Create tile matrices.
    plasma_desc_t A;
    plasma_desc_t C;
    int retval;
    retval = plasma_desc_general_create(PlasmaComplexDouble, nb, nb,
                                        am, k, 0, 0, am, k, &A);
    if (retval != PlasmaSuccess) {
        plasma_error("plasma_desc_general_create() failed");
        return retval;
    }
    retval = plasma_desc_general_create(PlasmaComplexDouble, nb, nb,
                                        m, n, 0, 0, m, n, &C);
    if (retval != PlasmaSuccess) {
        plasma_error("plasma_desc_general_create() failed");
        plasma_desc_destroy(&A);
        return retval;
    }

    // Allocate workspace.
    plasma_workspace_t work;
    size_t lwork = ib*nb;  // unmqr: work
    retval = plasma_workspace_create(&work, lwork, PlasmaComplexDouble);
    if (retval != PlasmaSuccess) {
        plasma_error("plasma_workspace_create() failed");
        return retval;
    }

    // Create sequence.
    plasma_sequence_t *sequence = NULL;
    retval = plasma_sequence_create(&sequence);
    if (retval != PlasmaSuccess) {
        plasma_error("plasma_sequence_create() failed");
        return retval;
    }

    // Initialize request.
    plasma_request_t request = PlasmaRequestInitializer;

    // asynchronous block
    #pragma omp parallel
    #pragma omp master
    {
        // Translate to tile layout.
        plasma_omp_zge2desc(pA, lda, A, sequence, &request);
        plasma_omp_zge2desc(pC, ldc, C, sequence, &request);

        // Call the tile async function.
        plasma_omp_zunmqr(side, trans,
                          A, T, C, work,
                          sequence, &request);

        // Translate back to LAPACK layout.
        plasma_omp_zdesc2ge(C, pC, ldc, sequence, &request);
    }
    // implicit synchronization

    plasma_workspace_destroy(&work);

    // Free matrices in tile layout.
    plasma_desc_destroy(&A);
    plasma_desc_destroy(&C);

    // Return status.
    int status = sequence->status;
    plasma_sequence_destroy(sequence);
    return status;
}

/***************************************************************************//**
 *
 * @ingroup plasma_unmqr
 *
 *  Non-blocking tile version of plasma_zunmqr().
 *  May return before the computation is finished.
 *  Allows for pipelining of operations at runtime.
 *
 *******************************************************************************
 * @param[in] side
 *          Intended usage:
 *          - PlasmaLeft:  apply Q or Q^H from the left;
 *          - PlasmaRight: apply Q or Q^H from the right.
 *
 * @param[in] trans
 *          Intended usage:
 *          - PlasmaNoTrans:    apply Q;
 *          - Plasma_ConjTrans: apply Q^H.
 *
 * @param[in] A
 *          Descriptor of matrix A stored in the tile layout.
 *          Details of the QR factorization of the original matrix A as returned
 *          by plasma_zgeqrf.
 *
 * @param[in] T
 *          Descriptor of matrix T.
 *          Auxiliary factorization data, computed by plasma_zgeqrf.
 *
 * @param[in,out] C
 *          Descriptor of matrix C.
 *          On entry, the m-by-n matrix C.
 *          On exit, C is overwritten by Q*C, Q^H*C, C*Q, or C*Q^H.
 *
 * @param[in] work
 *          Workspace for the auxiliary arrays needed by some coreblas kernels.
 *          For multiplication by Q contains preallocated space for WORK
 *          arrays. Allocated by the plasma_workspace_create function.
 *
 * @param[in] sequence
 *          Identifies the sequence of function calls that this call belongs to
 *          (for completion checks and exception handling purposes).
 *
 * @param[out] request
 *          Identifies this function call (for exception handling purposes).
 *
 * @retval void
 *          Errors are returned by setting sequence->status and
 *          request->status to error values.  The sequence->status and
 *          request->status should never be set to PlasmaSuccess (the
 *          initial values) since another async call may be setting a
 *          failure value at the same time.
 *
 *******************************************************************************
 *
 * @sa plasma_zunmqr
 * @sa plasma_omp_cunmqr
 * @sa plasma_omp_dormqr
 * @sa plasma_omp_sormqr
 * @sa plasma_omp_zgeqrf
 *
 ******************************************************************************/
void plasma_omp_zunmqr(plasma_enum_t side, plasma_enum_t trans,
                       plasma_desc_t A, plasma_desc_t T, plasma_desc_t C,
                       plasma_workspace_t work,
                       plasma_sequence_t *sequence, plasma_request_t *request)
{
    // Get PLASMA context.
    plasma_context_t *plasma = plasma_context_self();
    if (plasma == NULL) {
        plasma_error("PLASMA not initialized");
        plasma_request_fail(sequence, request, PlasmaErrorIllegalValue);
        return;
    }

    // Check input arguments.
    if ((side != PlasmaLeft) && (side != PlasmaRight)) {
        plasma_error("invalid value of side");
        plasma_request_fail(sequence, request, PlasmaErrorIllegalValue);
        return;
    }
    if ((trans != Plasma_ConjTrans) && (trans != PlasmaNoTrans)) {
        plasma_error("invalid value of trans");
        plasma_request_fail(sequence, request, PlasmaErrorIllegalValue);
        return;
    }
    if (plasma_desc_check(A) != PlasmaSuccess) {
        plasma_error("invalid A");
        plasma_request_fail(sequence, request, PlasmaErrorIllegalValue);
        return;
    }
    if (plasma_desc_check(T) != PlasmaSuccess) {
        plasma_error("invalid T");
        plasma_request_fail(sequence, request, PlasmaErrorIllegalValue);
        return;
    }
    if (plasma_desc_check(C) != PlasmaSuccess) {
        plasma_error("invalid C");
        plasma_request_fail(sequence, request, PlasmaErrorIllegalValue);
        return;
    }
    if (sequence == NULL) {
        plasma_error("NULL sequence");
        plasma_request_fail(sequence, request, PlasmaErrorIllegalValue);
        return;
    }
    if (request == NULL) {
        plasma_error("NULL request");
        plasma_request_fail(sequence, request, PlasmaErrorIllegalValue);
        return;
    }

    // quick return
    if (C.m == 0 || C.n == 0 || A.m == 0 || A.n == 0)
        return;

    // Call the parallel function.
<<<<<<< HEAD
    plasma_pzunmqr(side, trans,
                   A, T, C,
                   work, sequence, request);
=======
    if (plasma->householder_mode == PlasmaTreeHouseholder) {
        plasma_pzunmqrrh(side, trans,
                         A, T, C,
                         work, sequence, request);
    }
    else {
        plasma_pzunmqr(side, trans,
                       A, T, C,
                       work, sequence, request);
    }
>>>>>>> cda9377e
}<|MERGE_RESOLUTION|>--- conflicted
+++ resolved
@@ -337,11 +337,6 @@
         return;
 
     // Call the parallel function.
-<<<<<<< HEAD
-    plasma_pzunmqr(side, trans,
-                   A, T, C,
-                   work, sequence, request);
-=======
     if (plasma->householder_mode == PlasmaTreeHouseholder) {
         plasma_pzunmqrrh(side, trans,
                          A, T, C,
@@ -352,5 +347,4 @@
                        A, T, C,
                        work, sequence, request);
     }
->>>>>>> cda9377e
 }