--- conflicted
+++ resolved
@@ -69,11 +69,7 @@
                         int nvbn = plasma_tile_nview(B, n);
                         core_omp_ztsmlq(
                                 side, trans,
-<<<<<<< HEAD
-                                B.mb, nvbn, mvbm, nvbn, imin(nvak, mvak), ib,
-=======
                                 B.mb, nvbn, mvbm, nvbn, mvak, ib,
->>>>>>> cda9377e
                                 B(k, n), ldbk,
                                 B(m, n), ldbm,
                                 A(k, m), ldak,
@@ -101,11 +97,7 @@
                         int nvbn = plasma_tile_nview(B, n);
                         core_omp_ztsmlq(
                                 side, trans,
-<<<<<<< HEAD
-                                B.mb, nvbn, mvbm, nvbn, imin(nvak, mvak), ib,
-=======
                                 B.mb, nvbn, mvbm, nvbn, mvak, ib,
->>>>>>> cda9377e
                                 B(k, n), ldbk,
                                 B(m, n), ldbm,
                                 A(k, m), ldak,
@@ -145,11 +137,7 @@
                         int ldbm = plasma_tile_mmain(B, m);
                         core_omp_ztsmlq(
                                 side, trans,
-<<<<<<< HEAD
-                                mvbm, B.nb, mvbm, nvbn, imin(nvak, mvak), ib,
-=======
                                 mvbm, B.nb, mvbm, nvbn, mvak, ib,
->>>>>>> cda9377e
                                 B(m, k), ldbm,
                                 B(m, n), ldbm,
                                 A(k, n), ldak,
@@ -200,11 +188,7 @@
                         int ldbm = plasma_tile_mmain(B, m);
                         core_omp_ztsmlq(
                                 side, trans,
-<<<<<<< HEAD
-                                mvbm, B.nb, mvbm, nvbn, imin(nvak, mvak), ib,
-=======
                                 mvbm, B.nb, mvbm, nvbn, mvak, ib,
->>>>>>> cda9377e
                                 B(m, k), ldbm,
                                 B(m, n), ldbm,
                                 A(k, n), ldak,
