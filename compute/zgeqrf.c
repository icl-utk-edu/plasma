--- conflicted
+++ resolved
@@ -262,11 +262,5 @@
     //    return PLASMA_SUCCESS;
 
     // Call the parallel function.
-<<<<<<< HEAD
     plasma_pzgeqrf(*descA, *descT, work, sequence, request);
-
-    return;
-=======
-    plasma_pzgeqrf(*descA, *descT, sequence, request);
->>>>>>> b2a39ff6
 }