--- conflicted
+++ resolved
@@ -273,14 +273,10 @@
     plasma_pzlaset(PlasmaGeneral, 0.0, 1.0, Q, sequence, request);
 
     // Construct Q.
-<<<<<<< HEAD
-    plasma_pzungqr(A, T, Q, work, sequence, request);
-=======
     if (plasma->householder_mode == PlasmaTreeHouseholder) {
         plasma_pzungqrrh(A, T, Q, work, sequence, request);
     }
     else {
         plasma_pzungqr(A, T, Q, work, sequence, request);
     }
->>>>>>> cda9377e
 }